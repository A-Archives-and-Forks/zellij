--- conflicted
+++ resolved
@@ -136,16 +136,11 @@
     fn load(&mut self) {
         set_selectable(false);
         set_invisible_borders(true);
-<<<<<<< HEAD
-        subscribe(&[EventType::ModeUpdate]);
-=======
-        set_fixed_height(2);
         subscribe(&[
             EventType::ModeUpdate,
             EventType::CopyToClipboard,
             EventType::InputReceived,
         ]);
->>>>>>> c8d10ee6
     }
 
     fn update(&mut self, event: Event) {
