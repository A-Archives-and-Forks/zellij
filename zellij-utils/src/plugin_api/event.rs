--- conflicted
+++ resolved
@@ -299,15 +299,6 @@
                 },
                 _ => Err("Malformed payload for the EditPaneExited Event"),
             },
-<<<<<<< HEAD
-            Some(ProtobufEventType::FailedToWriteConfigToDisk) => match protobuf_event.payload {
-                Some(ProtobufEventPayload::FailedToWriteConfigToDiskPayload(
-                    failed_to_write_configuration_payload,
-                )) => Ok(Event::FailedToWriteConfigToDisk(
-                    failed_to_write_configuration_payload.file_path,
-                )),
-                _ => Err("Malformed payload for the FailedToWriteConfigToDisk Event"),
-=======
             Some(ProtobufEventType::CommandPaneReRun) => match protobuf_event.payload {
                 Some(ProtobufEventPayload::CommandPaneRerunPayload(command_pane_rerun_payload)) => {
                     Ok(Event::CommandPaneReRun(
@@ -320,7 +311,14 @@
                     ))
                 },
                 _ => Err("Malformed payload for the CommandPaneReRun Event"),
->>>>>>> c25166c3
+            },
+            Some(ProtobufEventType::FailedToWriteConfigToDisk) => match protobuf_event.payload {
+                Some(ProtobufEventPayload::FailedToWriteConfigToDiskPayload(
+                    failed_to_write_configuration_payload,
+                )) => Ok(Event::FailedToWriteConfigToDisk(
+                    failed_to_write_configuration_payload.file_path,
+                )),
+                _ => Err("Malformed payload for the FailedToWriteConfigToDisk Event"),
             },
             None => Err("Unknown Protobuf Event"),
         }
@@ -615,14 +613,6 @@
                     )),
                 })
             },
-<<<<<<< HEAD
-            Event::FailedToWriteConfigToDisk(file_path) => Ok(ProtobufEvent {
-                name: ProtobufEventType::FailedToWriteConfigToDisk as i32,
-                payload: Some(event::Payload::FailedToWriteConfigToDiskPayload(
-                    FailedToWriteConfigToDiskPayload { file_path },
-                )),
-            }),
-=======
             Event::CommandPaneReRun(terminal_pane_id, context) => {
                 let command_pane_rerun_payload = CommandPaneReRunPayload {
                     terminal_pane_id,
@@ -638,7 +628,12 @@
                     )),
                 })
             },
->>>>>>> c25166c3
+            Event::FailedToWriteConfigToDisk(file_path) => Ok(ProtobufEvent {
+                name: ProtobufEventType::FailedToWriteConfigToDisk as i32,
+                payload: Some(event::Payload::FailedToWriteConfigToDiskPayload(
+                    FailedToWriteConfigToDiskPayload { file_path },
+                )),
+            }),
         }
     }
 }
@@ -1147,11 +1142,8 @@
             ProtobufEventType::PaneClosed => EventType::PaneClosed,
             ProtobufEventType::EditPaneOpened => EventType::EditPaneOpened,
             ProtobufEventType::EditPaneExited => EventType::EditPaneExited,
-<<<<<<< HEAD
+            ProtobufEventType::CommandPaneReRun => EventType::CommandPaneReRun,
             ProtobufEventType::FailedToWriteConfigToDisk => EventType::FailedToWriteConfigToDisk,
-=======
-            ProtobufEventType::CommandPaneReRun => EventType::CommandPaneReRun,
->>>>>>> c25166c3
         })
     }
 }
@@ -1184,11 +1176,8 @@
             EventType::PaneClosed => ProtobufEventType::PaneClosed,
             EventType::EditPaneOpened => ProtobufEventType::EditPaneOpened,
             EventType::EditPaneExited => ProtobufEventType::EditPaneExited,
-<<<<<<< HEAD
+            EventType::CommandPaneReRun => ProtobufEventType::CommandPaneReRun,
             EventType::FailedToWriteConfigToDisk => ProtobufEventType::FailedToWriteConfigToDisk,
-=======
-            EventType::CommandPaneReRun => ProtobufEventType::CommandPaneReRun,
->>>>>>> c25166c3
         })
     }
 }
