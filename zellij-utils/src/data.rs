--- conflicted
+++ resolved
@@ -919,11 +919,8 @@
     PaneClosed(PaneId),
     EditPaneOpened(u32, Context),              // u32 - terminal_pane_id
     EditPaneExited(u32, Option<i32>, Context), // u32 - terminal_pane_id, Option<i32> - exit code
-<<<<<<< HEAD
+    CommandPaneReRun(u32, Context),            // u32 - terminal_pane_id, Option<i32> -
     FailedToWriteConfigToDisk(Option<String>), // String -> the file path we failed to write
-=======
-    CommandPaneReRun(u32, Context),            // u32 - terminal_pane_id, Option<i32> -
->>>>>>> c25166c3
 }
 
 #[derive(
