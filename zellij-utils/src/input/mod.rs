--- conflicted
+++ resolved
@@ -45,12 +45,9 @@
             session_name,
             editor: None,
             shell: None,
-<<<<<<< HEAD
             web_clients_allowed: None,
             web_sharing_allowed: None,
-=======
             currently_marking_pane_group: None,
->>>>>>> 226f5dc8
         }
     }
 
