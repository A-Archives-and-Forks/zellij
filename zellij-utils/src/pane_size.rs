--- conflicted
+++ resolved
@@ -4,18 +4,22 @@
 
 /// Contains the position and size of a [`Pane`], or more generally of any terminal, measured
 /// in character rows and columns.
-<<<<<<< HEAD
 #[derive(Clone, Copy, PartialEq, Debug, Serialize, Deserialize)]
 pub struct PaneGeom {
-=======
-#[derive(Clone, Copy, Debug, Default, Serialize, Deserialize, PartialEq, Eq)]
-pub struct PositionAndSize {
->>>>>>> fde38dcb
     pub x: usize,
     pub y: usize,
     pub rows: Dimension,
     pub cols: Dimension,
 }
+/*
+#[derive(Clone, Copy, Debug, Default, Serialize, Deserialize, PartialEq, Eq)]
+pub struct PositionAndSize {
+    pub x: usize,
+    pub y: usize,
+    pub rows: usize,
+    pub cols: usize,
+}
+*/
 
 #[derive(Clone, Copy, PartialEq, Debug, Serialize, Deserialize)]
 pub struct Size {
@@ -96,6 +100,8 @@
             && self.y <= row
             && row < self.y + self.rows.as_usize()
     }
+}
+impl PositionAndSize {
     pub fn reduce_outer_frame(mut self, frame_width: usize) -> Self {
         self.x += frame_width;
         self.rows -= frame_width * 2;
