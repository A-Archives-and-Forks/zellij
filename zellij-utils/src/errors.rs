--- conflicted
+++ resolved
@@ -375,9 +375,7 @@
     SetFloatingPanePinned,
     StackPanes,
     ChangeFloatingPanesCoordinates,
-<<<<<<< HEAD
     WebServerStarted,
-=======
     AddHighlightPaneFrameColorOverride,
     GroupAndUngroupPanes,
     HighlightAndUnhighlightPanes,
@@ -385,7 +383,6 @@
     EmbedMultiplePanes,
     TogglePaneInGroup,
     ToggleGroupMarking,
->>>>>>> 226f5dc8
 }
 
 /// Stack call representations corresponding to the different types of [`PtyInstruction`]s.
@@ -526,13 +523,10 @@
     RunCommand,
     WebRequest,
     ReportPluginList,
-<<<<<<< HEAD
     QueryWebServer,
     ListWebSessions,
-=======
     RenderToClients,
     HighlightPanesWithMessage,
->>>>>>> 226f5dc8
     Exit,
 }
 
