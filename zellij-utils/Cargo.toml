--- conflicted
+++ resolved
@@ -43,15 +43,8 @@
 unicode-width = "0.1.8"
 url = { version = "2.2.2", features = ["serde"] }
 uuid = { version = "1.4.1", features = ["serde", "v4"] }
-<<<<<<< HEAD
-async-channel = "1.8.0"
-include_dir = "0.7.3"
-prost = "0.11.9"
-common-path = "1.0.0"
 bitflags = "2.5.0"
-=======
 vte = { version = "0.11.0", default-features = false }
->>>>>>> c72f3a71
 
 #[cfg(not(target_family = "wasm"))]
 [target.'cfg(not(target_family = "wasm"))'.dependencies]
