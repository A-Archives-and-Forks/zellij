#[allow(clippy::derive_partial_eq_without_eq)]
#[derive(Clone, PartialEq, ::prost::Message)]
pub struct PluginCommand {
    #[prost(enumeration = "CommandName", tag = "1")]
    pub name: i32,
    #[prost(
        oneof = "plugin_command::Payload",
        tags = "2, 3, 4, 5, 6, 7, 8, 9, 10, 11, 12, 13, 14, 15, 16, 17, 18, 19, 20, 21, 22, 23, 24, 25, 26, 27, 28, 29, 30, 31, 32, 33, 34, 35, 36, 37, 38, 39, 40, 41, 42, 43, 44, 45, 46, 47, 48, 49, 50, 60, 61, 62, 63, 64, 65, 66, 67"
    )]
    pub payload: ::core::option::Option<plugin_command::Payload>,
}
/// Nested message and enum types in `PluginCommand`.
pub mod plugin_command {
    #[allow(clippy::derive_partial_eq_without_eq)]
    #[derive(Clone, PartialEq, ::prost::Oneof)]
    pub enum Payload {
        #[prost(message, tag = "2")]
        SubscribePayload(super::SubscribePayload),
        #[prost(message, tag = "3")]
        UnsubscribePayload(super::UnsubscribePayload),
        #[prost(bool, tag = "4")]
        SetSelectablePayload(bool),
        #[prost(message, tag = "5")]
        OpenFilePayload(super::OpenFilePayload),
        #[prost(message, tag = "6")]
        OpenFileFloatingPayload(super::OpenFilePayload),
        #[prost(message, tag = "7")]
        OpenTerminalPayload(super::OpenFilePayload),
        #[prost(message, tag = "8")]
        OpenTerminalFloatingPayload(super::OpenFilePayload),
        #[prost(message, tag = "9")]
        OpenCommandPanePayload(super::OpenCommandPanePayload),
        #[prost(message, tag = "10")]
        OpenCommandPaneFloatingPayload(super::OpenCommandPanePayload),
        #[prost(message, tag = "11")]
        SwitchTabToPayload(super::SwitchTabToPayload),
        #[prost(message, tag = "12")]
        SetTimeoutPayload(super::SetTimeoutPayload),
        #[prost(message, tag = "13")]
        ExecCmdPayload(super::ExecCmdPayload),
        #[prost(message, tag = "14")]
        PostMessageToPayload(super::PluginMessagePayload),
        #[prost(message, tag = "15")]
        PostMessageToPluginPayload(super::PluginMessagePayload),
        #[prost(bool, tag = "16")]
        ShowSelfPayload(bool),
        #[prost(message, tag = "17")]
        SwitchToModePayload(super::super::action::SwitchToModePayload),
        #[prost(string, tag = "18")]
        NewTabsWithLayoutPayload(::prost::alloc::string::String),
        #[prost(message, tag = "19")]
        ResizePayload(super::ResizePayload),
        #[prost(message, tag = "20")]
        ResizeWithDirectionPayload(super::ResizePayload),
        #[prost(message, tag = "21")]
        MoveFocusPayload(super::MovePayload),
        #[prost(message, tag = "22")]
        MoveFocusOrTabPayload(super::MovePayload),
        #[prost(bytes, tag = "23")]
        WritePayload(::prost::alloc::vec::Vec<u8>),
        #[prost(string, tag = "24")]
        WriteCharsPayload(::prost::alloc::string::String),
        #[prost(message, tag = "25")]
        MovePaneWithDirectionPayload(super::MovePayload),
        #[prost(string, tag = "26")]
        GoToTabNamePayload(::prost::alloc::string::String),
        #[prost(string, tag = "27")]
        FocusOrCreateTabPayload(::prost::alloc::string::String),
        #[prost(uint32, tag = "28")]
        GoToTabPayload(u32),
        #[prost(string, tag = "29")]
        StartOrReloadPluginPayload(::prost::alloc::string::String),
        #[prost(uint32, tag = "30")]
        CloseTerminalPanePayload(u32),
        #[prost(uint32, tag = "31")]
        ClosePluginPanePayload(u32),
        #[prost(message, tag = "32")]
        FocusTerminalPanePayload(super::super::action::PaneIdAndShouldFloat),
        #[prost(message, tag = "33")]
        FocusPluginPanePayload(super::super::action::PaneIdAndShouldFloat),
        #[prost(message, tag = "34")]
        RenameTerminalPanePayload(super::IdAndNewName),
        #[prost(message, tag = "35")]
        RenamePluginPanePayload(super::IdAndNewName),
        #[prost(message, tag = "36")]
        RenameTabPayload(super::IdAndNewName),
        #[prost(string, tag = "37")]
        ReportCrashPayload(::prost::alloc::string::String),
        #[prost(message, tag = "38")]
        RequestPluginPermissionPayload(super::RequestPluginPermissionPayload),
        #[prost(message, tag = "39")]
        SwitchSessionPayload(super::SwitchSessionPayload),
        #[prost(message, tag = "40")]
        OpenFileInPlacePayload(super::OpenFilePayload),
        #[prost(message, tag = "41")]
        OpenTerminalInPlacePayload(super::OpenFilePayload),
        #[prost(message, tag = "42")]
        OpenCommandPaneInPlacePayload(super::OpenCommandPanePayload),
        #[prost(message, tag = "43")]
        RunCommandPayload(super::RunCommandPayload),
        #[prost(message, tag = "44")]
        WebRequestPayload(super::WebRequestPayload),
        #[prost(string, tag = "45")]
        DeleteDeadSessionPayload(::prost::alloc::string::String),
        #[prost(string, tag = "46")]
        RenameSessionPayload(::prost::alloc::string::String),
        #[prost(string, tag = "47")]
        UnblockCliPipeInputPayload(::prost::alloc::string::String),
        #[prost(string, tag = "48")]
        BlockCliPipeInputPayload(::prost::alloc::string::String),
        #[prost(message, tag = "49")]
        CliPipeOutputPayload(super::CliPipeOutputPayload),
        #[prost(message, tag = "50")]
        MessageToPluginPayload(super::MessageToPluginPayload),
        #[prost(message, tag = "60")]
        KillSessionsPayload(super::KillSessionsPayload),
        #[prost(string, tag = "61")]
        ScanHostFolderPayload(::prost::alloc::string::String),
        #[prost(message, tag = "62")]
        NewTabsWithLayoutInfoPayload(super::NewTabsWithLayoutInfoPayload),
        #[prost(message, tag = "63")]
        ReconfigurePayload(super::ReconfigurePayload),
        #[prost(message, tag = "64")]
        HidePaneWithIdPayload(super::HidePaneWithIdPayload),
        #[prost(message, tag = "65")]
        ShowPaneWithIdPayload(super::ShowPaneWithIdPayload),
        #[prost(message, tag = "66")]
        OpenCommandPaneBackgroundPayload(super::OpenCommandPanePayload),
        #[prost(message, tag = "67")]
        RerunCommandPanePayload(super::RerunCommandPanePayload),
    }
}
#[allow(clippy::derive_partial_eq_without_eq)]
#[derive(Clone, PartialEq, ::prost::Message)]
<<<<<<< HEAD
pub struct ReconfigurePayload {
    #[prost(string, tag = "1")]
    pub config: ::prost::alloc::string::String,
    #[prost(bool, tag = "2")]
    pub write_to_disk: bool,
=======
pub struct RerunCommandPanePayload {
    #[prost(uint32, tag = "1")]
    pub terminal_pane_id: u32,
>>>>>>> c25166c3
}
#[allow(clippy::derive_partial_eq_without_eq)]
#[derive(Clone, PartialEq, ::prost::Message)]
pub struct HidePaneWithIdPayload {
    #[prost(message, optional, tag = "1")]
    pub pane_id: ::core::option::Option<PaneId>,
}
#[allow(clippy::derive_partial_eq_without_eq)]
#[derive(Clone, PartialEq, ::prost::Message)]
pub struct ShowPaneWithIdPayload {
    #[prost(message, optional, tag = "1")]
    pub pane_id: ::core::option::Option<PaneId>,
    #[prost(bool, tag = "2")]
    pub should_float_if_hidden: bool,
}
#[allow(clippy::derive_partial_eq_without_eq)]
#[derive(Clone, PartialEq, ::prost::Message)]
pub struct NewTabsWithLayoutInfoPayload {
    #[prost(message, optional, tag = "1")]
    pub layout_info: ::core::option::Option<super::event::LayoutInfo>,
}
#[allow(clippy::derive_partial_eq_without_eq)]
#[derive(Clone, PartialEq, ::prost::Message)]
pub struct KillSessionsPayload {
    #[prost(string, repeated, tag = "1")]
    pub session_names: ::prost::alloc::vec::Vec<::prost::alloc::string::String>,
}
#[allow(clippy::derive_partial_eq_without_eq)]
#[derive(Clone, PartialEq, ::prost::Message)]
pub struct CliPipeOutputPayload {
    #[prost(string, tag = "1")]
    pub pipe_name: ::prost::alloc::string::String,
    #[prost(string, tag = "2")]
    pub output: ::prost::alloc::string::String,
}
#[allow(clippy::derive_partial_eq_without_eq)]
#[derive(Clone, PartialEq, ::prost::Message)]
pub struct MessageToPluginPayload {
    #[prost(string, optional, tag = "1")]
    pub plugin_url: ::core::option::Option<::prost::alloc::string::String>,
    #[prost(message, repeated, tag = "2")]
    pub plugin_config: ::prost::alloc::vec::Vec<ContextItem>,
    #[prost(string, tag = "3")]
    pub message_name: ::prost::alloc::string::String,
    #[prost(string, optional, tag = "4")]
    pub message_payload: ::core::option::Option<::prost::alloc::string::String>,
    #[prost(message, repeated, tag = "5")]
    pub message_args: ::prost::alloc::vec::Vec<ContextItem>,
    #[prost(message, optional, tag = "6")]
    pub new_plugin_args: ::core::option::Option<NewPluginArgs>,
    #[prost(uint32, optional, tag = "7")]
    pub destination_plugin_id: ::core::option::Option<u32>,
}
#[allow(clippy::derive_partial_eq_without_eq)]
#[derive(Clone, PartialEq, ::prost::Message)]
pub struct NewPluginArgs {
    #[prost(bool, optional, tag = "1")]
    pub should_float: ::core::option::Option<bool>,
    #[prost(message, optional, tag = "2")]
    pub pane_id_to_replace: ::core::option::Option<PaneId>,
    #[prost(string, optional, tag = "3")]
    pub pane_title: ::core::option::Option<::prost::alloc::string::String>,
    #[prost(string, optional, tag = "4")]
    pub cwd: ::core::option::Option<::prost::alloc::string::String>,
    #[prost(bool, tag = "5")]
    pub skip_cache: bool,
}
#[allow(clippy::derive_partial_eq_without_eq)]
#[derive(Clone, PartialEq, ::prost::Message)]
pub struct PaneId {
    #[prost(enumeration = "PaneType", tag = "1")]
    pub pane_type: i32,
    #[prost(uint32, tag = "2")]
    pub id: u32,
}
#[allow(clippy::derive_partial_eq_without_eq)]
#[derive(Clone, PartialEq, ::prost::Message)]
pub struct SwitchSessionPayload {
    #[prost(string, optional, tag = "1")]
    pub name: ::core::option::Option<::prost::alloc::string::String>,
    #[prost(uint32, optional, tag = "2")]
    pub tab_position: ::core::option::Option<u32>,
    #[prost(uint32, optional, tag = "3")]
    pub pane_id: ::core::option::Option<u32>,
    #[prost(bool, optional, tag = "4")]
    pub pane_id_is_plugin: ::core::option::Option<bool>,
    #[prost(message, optional, tag = "5")]
    pub layout: ::core::option::Option<super::event::LayoutInfo>,
    #[prost(string, optional, tag = "6")]
    pub cwd: ::core::option::Option<::prost::alloc::string::String>,
}
#[allow(clippy::derive_partial_eq_without_eq)]
#[derive(Clone, PartialEq, ::prost::Message)]
pub struct RequestPluginPermissionPayload {
    #[prost(
        enumeration = "super::plugin_permission::PermissionType",
        repeated,
        tag = "1"
    )]
    pub permissions: ::prost::alloc::vec::Vec<i32>,
}
#[allow(clippy::derive_partial_eq_without_eq)]
#[derive(Clone, PartialEq, ::prost::Message)]
pub struct SubscribePayload {
    #[prost(message, optional, tag = "1")]
    pub subscriptions: ::core::option::Option<super::event::EventNameList>,
}
#[allow(clippy::derive_partial_eq_without_eq)]
#[derive(Clone, PartialEq, ::prost::Message)]
pub struct UnsubscribePayload {
    #[prost(message, optional, tag = "1")]
    pub subscriptions: ::core::option::Option<super::event::EventNameList>,
}
#[allow(clippy::derive_partial_eq_without_eq)]
#[derive(Clone, PartialEq, ::prost::Message)]
pub struct OpenFilePayload {
    #[prost(message, optional, tag = "1")]
    pub file_to_open: ::core::option::Option<super::file::File>,
    #[prost(message, optional, tag = "2")]
    pub floating_pane_coordinates: ::core::option::Option<FloatingPaneCoordinates>,
    #[prost(message, repeated, tag = "3")]
    pub context: ::prost::alloc::vec::Vec<ContextItem>,
}
#[allow(clippy::derive_partial_eq_without_eq)]
#[derive(Clone, PartialEq, ::prost::Message)]
pub struct OpenCommandPanePayload {
    #[prost(message, optional, tag = "1")]
    pub command_to_run: ::core::option::Option<super::command::Command>,
    #[prost(message, optional, tag = "2")]
    pub floating_pane_coordinates: ::core::option::Option<FloatingPaneCoordinates>,
    #[prost(message, repeated, tag = "3")]
    pub context: ::prost::alloc::vec::Vec<ContextItem>,
}
#[allow(clippy::derive_partial_eq_without_eq)]
#[derive(Clone, PartialEq, ::prost::Message)]
pub struct SwitchTabToPayload {
    #[prost(uint32, tag = "1")]
    pub tab_index: u32,
}
#[allow(clippy::derive_partial_eq_without_eq)]
#[derive(Clone, PartialEq, ::prost::Message)]
pub struct SetTimeoutPayload {
    #[prost(double, tag = "1")]
    pub seconds: f64,
}
#[allow(clippy::derive_partial_eq_without_eq)]
#[derive(Clone, PartialEq, ::prost::Message)]
pub struct ExecCmdPayload {
    #[prost(string, repeated, tag = "1")]
    pub command_line: ::prost::alloc::vec::Vec<::prost::alloc::string::String>,
}
#[allow(clippy::derive_partial_eq_without_eq)]
#[derive(Clone, PartialEq, ::prost::Message)]
pub struct RunCommandPayload {
    #[prost(string, repeated, tag = "1")]
    pub command_line: ::prost::alloc::vec::Vec<::prost::alloc::string::String>,
    #[prost(message, repeated, tag = "2")]
    pub env_variables: ::prost::alloc::vec::Vec<EnvVariable>,
    #[prost(string, tag = "3")]
    pub cwd: ::prost::alloc::string::String,
    #[prost(message, repeated, tag = "4")]
    pub context: ::prost::alloc::vec::Vec<ContextItem>,
}
#[allow(clippy::derive_partial_eq_without_eq)]
#[derive(Clone, PartialEq, ::prost::Message)]
pub struct WebRequestPayload {
    #[prost(string, tag = "1")]
    pub url: ::prost::alloc::string::String,
    #[prost(enumeration = "HttpVerb", tag = "2")]
    pub verb: i32,
    #[prost(message, repeated, tag = "3")]
    pub headers: ::prost::alloc::vec::Vec<super::event::Header>,
    #[prost(bytes = "vec", tag = "4")]
    pub body: ::prost::alloc::vec::Vec<u8>,
    #[prost(message, repeated, tag = "5")]
    pub context: ::prost::alloc::vec::Vec<ContextItem>,
}
#[allow(clippy::derive_partial_eq_without_eq)]
#[derive(Clone, PartialEq, ::prost::Message)]
pub struct EnvVariable {
    #[prost(string, tag = "1")]
    pub name: ::prost::alloc::string::String,
    #[prost(string, tag = "2")]
    pub value: ::prost::alloc::string::String,
}
#[allow(clippy::derive_partial_eq_without_eq)]
#[derive(Clone, PartialEq, ::prost::Message)]
pub struct ContextItem {
    #[prost(string, tag = "1")]
    pub name: ::prost::alloc::string::String,
    #[prost(string, tag = "2")]
    pub value: ::prost::alloc::string::String,
}
#[allow(clippy::derive_partial_eq_without_eq)]
#[derive(Clone, PartialEq, ::prost::Message)]
pub struct PluginMessagePayload {
    #[prost(message, optional, tag = "1")]
    pub message: ::core::option::Option<super::message::Message>,
}
#[allow(clippy::derive_partial_eq_without_eq)]
#[derive(Clone, PartialEq, ::prost::Message)]
pub struct ResizePayload {
    #[prost(message, optional, tag = "1")]
    pub resize: ::core::option::Option<super::resize::Resize>,
}
#[allow(clippy::derive_partial_eq_without_eq)]
#[derive(Clone, PartialEq, ::prost::Message)]
pub struct MovePayload {
    #[prost(message, optional, tag = "1")]
    pub direction: ::core::option::Option<super::resize::MoveDirection>,
}
#[allow(clippy::derive_partial_eq_without_eq)]
#[derive(Clone, PartialEq, ::prost::Message)]
pub struct IdAndNewName {
    /// pane id or tab index
    #[prost(uint32, tag = "1")]
    pub id: u32,
    #[prost(string, tag = "2")]
    pub new_name: ::prost::alloc::string::String,
}
#[allow(clippy::derive_partial_eq_without_eq)]
#[derive(Clone, PartialEq, ::prost::Message)]
pub struct FloatingPaneCoordinates {
    #[prost(message, optional, tag = "1")]
    pub x: ::core::option::Option<FixedOrPercentValue>,
    #[prost(message, optional, tag = "2")]
    pub y: ::core::option::Option<FixedOrPercentValue>,
    #[prost(message, optional, tag = "3")]
    pub width: ::core::option::Option<FixedOrPercentValue>,
    #[prost(message, optional, tag = "4")]
    pub height: ::core::option::Option<FixedOrPercentValue>,
}
#[allow(clippy::derive_partial_eq_without_eq)]
#[derive(Clone, PartialEq, ::prost::Message)]
pub struct FixedOrPercentValue {
    #[prost(enumeration = "FixedOrPercent", tag = "1")]
    pub r#type: i32,
    #[prost(uint32, tag = "2")]
    pub value: u32,
}
#[derive(Clone, Copy, Debug, PartialEq, Eq, Hash, PartialOrd, Ord, ::prost::Enumeration)]
#[repr(i32)]
pub enum CommandName {
    Subscribe = 0,
    Unsubscribe = 1,
    SetSelectable = 2,
    GetPluginIds = 3,
    GetZellijVersion = 4,
    OpenFile = 5,
    OpenFileFloating = 6,
    OpenTerminal = 7,
    OpenTerminalFloating = 8,
    OpenCommandPane = 9,
    OpenCommandPaneFloating = 10,
    SwitchTabTo = 11,
    SetTimeout = 12,
    ExecCmd = 13,
    PostMessageTo = 14,
    PostMessageToPlugin = 15,
    HideSelf = 16,
    ShowSelf = 17,
    SwitchToMode = 18,
    NewTabsWithLayout = 19,
    NewTab = 20,
    GoToNextTab = 21,
    GoToPreviousTab = 22,
    Resize = 23,
    ResizeWithDirection = 24,
    FocusNextPane = 25,
    FocusPreviousPane = 26,
    MoveFocus = 27,
    MoveFocusOrTab = 28,
    Detach = 29,
    EditScrollback = 30,
    Write = 31,
    WriteChars = 32,
    ToggleTab = 33,
    MovePane = 34,
    MovePaneWithDirection = 35,
    ClearScreen = 36,
    ScrollUp = 37,
    ScrollDown = 38,
    ScrollToTop = 39,
    ScrollToBottom = 40,
    PageScrollUp = 41,
    PageScrollDown = 42,
    ToggleFocusFullscreen = 43,
    TogglePaneFrames = 44,
    TogglePaneEmbedOrEject = 45,
    UndoRenamePane = 46,
    CloseFocus = 47,
    ToggleActiveTabSync = 48,
    CloseFocusedTab = 49,
    UndoRenameTab = 50,
    QuitZellij = 51,
    PreviousSwapLayout = 52,
    NextSwapLayout = 53,
    GoToTabName = 54,
    FocusOrCreateTab = 55,
    GoToTab = 56,
    StartOrReloadPlugin = 57,
    CloseTerminalPane = 58,
    ClosePluginPane = 59,
    FocusTerminalPane = 60,
    FocusPluginPane = 61,
    RenameTerminalPane = 62,
    RenamePluginPane = 63,
    RenameTab = 64,
    ReportCrash = 65,
    RequestPluginPermissions = 66,
    SwitchSession = 67,
    OpenTerminalInPlace = 68,
    OpenCommandInPlace = 69,
    OpenFileInPlace = 70,
    RunCommand = 71,
    WebRequest = 72,
    DeleteDeadSession = 73,
    DeleteAllDeadSessions = 74,
    RenameSession = 75,
    UnblockCliPipeInput = 76,
    BlockCliPipeInput = 77,
    CliPipeOutput = 78,
    MessageToPlugin = 79,
    DisconnectOtherClients = 80,
    KillSessions = 81,
    ScanHostFolder = 82,
    WatchFilesystem = 83,
    DumpSessionLayout = 84,
    CloseSelf = 85,
    NewTabsWithLayoutInfo = 86,
    Reconfigure = 87,
    HidePaneWithId = 88,
    ShowPaneWithId = 89,
    OpenCommandPaneBackground = 90,
    RerunCommandPane = 91,
}
impl CommandName {
    /// String value of the enum field names used in the ProtoBuf definition.
    ///
    /// The values are not transformed in any way and thus are considered stable
    /// (if the ProtoBuf definition does not change) and safe for programmatic use.
    pub fn as_str_name(&self) -> &'static str {
        match self {
            CommandName::Subscribe => "Subscribe",
            CommandName::Unsubscribe => "Unsubscribe",
            CommandName::SetSelectable => "SetSelectable",
            CommandName::GetPluginIds => "GetPluginIds",
            CommandName::GetZellijVersion => "GetZellijVersion",
            CommandName::OpenFile => "OpenFile",
            CommandName::OpenFileFloating => "OpenFileFloating",
            CommandName::OpenTerminal => "OpenTerminal",
            CommandName::OpenTerminalFloating => "OpenTerminalFloating",
            CommandName::OpenCommandPane => "OpenCommandPane",
            CommandName::OpenCommandPaneFloating => "OpenCommandPaneFloating",
            CommandName::SwitchTabTo => "SwitchTabTo",
            CommandName::SetTimeout => "SetTimeout",
            CommandName::ExecCmd => "ExecCmd",
            CommandName::PostMessageTo => "PostMessageTo",
            CommandName::PostMessageToPlugin => "PostMessageToPlugin",
            CommandName::HideSelf => "HideSelf",
            CommandName::ShowSelf => "ShowSelf",
            CommandName::SwitchToMode => "SwitchToMode",
            CommandName::NewTabsWithLayout => "NewTabsWithLayout",
            CommandName::NewTab => "NewTab",
            CommandName::GoToNextTab => "GoToNextTab",
            CommandName::GoToPreviousTab => "GoToPreviousTab",
            CommandName::Resize => "Resize",
            CommandName::ResizeWithDirection => "ResizeWithDirection",
            CommandName::FocusNextPane => "FocusNextPane",
            CommandName::FocusPreviousPane => "FocusPreviousPane",
            CommandName::MoveFocus => "MoveFocus",
            CommandName::MoveFocusOrTab => "MoveFocusOrTab",
            CommandName::Detach => "Detach",
            CommandName::EditScrollback => "EditScrollback",
            CommandName::Write => "Write",
            CommandName::WriteChars => "WriteChars",
            CommandName::ToggleTab => "ToggleTab",
            CommandName::MovePane => "MovePane",
            CommandName::MovePaneWithDirection => "MovePaneWithDirection",
            CommandName::ClearScreen => "ClearScreen",
            CommandName::ScrollUp => "ScrollUp",
            CommandName::ScrollDown => "ScrollDown",
            CommandName::ScrollToTop => "ScrollToTop",
            CommandName::ScrollToBottom => "ScrollToBottom",
            CommandName::PageScrollUp => "PageScrollUp",
            CommandName::PageScrollDown => "PageScrollDown",
            CommandName::ToggleFocusFullscreen => "ToggleFocusFullscreen",
            CommandName::TogglePaneFrames => "TogglePaneFrames",
            CommandName::TogglePaneEmbedOrEject => "TogglePaneEmbedOrEject",
            CommandName::UndoRenamePane => "UndoRenamePane",
            CommandName::CloseFocus => "CloseFocus",
            CommandName::ToggleActiveTabSync => "ToggleActiveTabSync",
            CommandName::CloseFocusedTab => "CloseFocusedTab",
            CommandName::UndoRenameTab => "UndoRenameTab",
            CommandName::QuitZellij => "QuitZellij",
            CommandName::PreviousSwapLayout => "PreviousSwapLayout",
            CommandName::NextSwapLayout => "NextSwapLayout",
            CommandName::GoToTabName => "GoToTabName",
            CommandName::FocusOrCreateTab => "FocusOrCreateTab",
            CommandName::GoToTab => "GoToTab",
            CommandName::StartOrReloadPlugin => "StartOrReloadPlugin",
            CommandName::CloseTerminalPane => "CloseTerminalPane",
            CommandName::ClosePluginPane => "ClosePluginPane",
            CommandName::FocusTerminalPane => "FocusTerminalPane",
            CommandName::FocusPluginPane => "FocusPluginPane",
            CommandName::RenameTerminalPane => "RenameTerminalPane",
            CommandName::RenamePluginPane => "RenamePluginPane",
            CommandName::RenameTab => "RenameTab",
            CommandName::ReportCrash => "ReportCrash",
            CommandName::RequestPluginPermissions => "RequestPluginPermissions",
            CommandName::SwitchSession => "SwitchSession",
            CommandName::OpenTerminalInPlace => "OpenTerminalInPlace",
            CommandName::OpenCommandInPlace => "OpenCommandInPlace",
            CommandName::OpenFileInPlace => "OpenFileInPlace",
            CommandName::RunCommand => "RunCommand",
            CommandName::WebRequest => "WebRequest",
            CommandName::DeleteDeadSession => "DeleteDeadSession",
            CommandName::DeleteAllDeadSessions => "DeleteAllDeadSessions",
            CommandName::RenameSession => "RenameSession",
            CommandName::UnblockCliPipeInput => "UnblockCliPipeInput",
            CommandName::BlockCliPipeInput => "BlockCliPipeInput",
            CommandName::CliPipeOutput => "CliPipeOutput",
            CommandName::MessageToPlugin => "MessageToPlugin",
            CommandName::DisconnectOtherClients => "DisconnectOtherClients",
            CommandName::KillSessions => "KillSessions",
            CommandName::ScanHostFolder => "ScanHostFolder",
            CommandName::WatchFilesystem => "WatchFilesystem",
            CommandName::DumpSessionLayout => "DumpSessionLayout",
            CommandName::CloseSelf => "CloseSelf",
            CommandName::NewTabsWithLayoutInfo => "NewTabsWithLayoutInfo",
            CommandName::Reconfigure => "Reconfigure",
            CommandName::HidePaneWithId => "HidePaneWithId",
            CommandName::ShowPaneWithId => "ShowPaneWithId",
            CommandName::OpenCommandPaneBackground => "OpenCommandPaneBackground",
            CommandName::RerunCommandPane => "RerunCommandPane",
        }
    }
    /// Creates an enum from field names used in the ProtoBuf definition.
    pub fn from_str_name(value: &str) -> ::core::option::Option<Self> {
        match value {
            "Subscribe" => Some(Self::Subscribe),
            "Unsubscribe" => Some(Self::Unsubscribe),
            "SetSelectable" => Some(Self::SetSelectable),
            "GetPluginIds" => Some(Self::GetPluginIds),
            "GetZellijVersion" => Some(Self::GetZellijVersion),
            "OpenFile" => Some(Self::OpenFile),
            "OpenFileFloating" => Some(Self::OpenFileFloating),
            "OpenTerminal" => Some(Self::OpenTerminal),
            "OpenTerminalFloating" => Some(Self::OpenTerminalFloating),
            "OpenCommandPane" => Some(Self::OpenCommandPane),
            "OpenCommandPaneFloating" => Some(Self::OpenCommandPaneFloating),
            "SwitchTabTo" => Some(Self::SwitchTabTo),
            "SetTimeout" => Some(Self::SetTimeout),
            "ExecCmd" => Some(Self::ExecCmd),
            "PostMessageTo" => Some(Self::PostMessageTo),
            "PostMessageToPlugin" => Some(Self::PostMessageToPlugin),
            "HideSelf" => Some(Self::HideSelf),
            "ShowSelf" => Some(Self::ShowSelf),
            "SwitchToMode" => Some(Self::SwitchToMode),
            "NewTabsWithLayout" => Some(Self::NewTabsWithLayout),
            "NewTab" => Some(Self::NewTab),
            "GoToNextTab" => Some(Self::GoToNextTab),
            "GoToPreviousTab" => Some(Self::GoToPreviousTab),
            "Resize" => Some(Self::Resize),
            "ResizeWithDirection" => Some(Self::ResizeWithDirection),
            "FocusNextPane" => Some(Self::FocusNextPane),
            "FocusPreviousPane" => Some(Self::FocusPreviousPane),
            "MoveFocus" => Some(Self::MoveFocus),
            "MoveFocusOrTab" => Some(Self::MoveFocusOrTab),
            "Detach" => Some(Self::Detach),
            "EditScrollback" => Some(Self::EditScrollback),
            "Write" => Some(Self::Write),
            "WriteChars" => Some(Self::WriteChars),
            "ToggleTab" => Some(Self::ToggleTab),
            "MovePane" => Some(Self::MovePane),
            "MovePaneWithDirection" => Some(Self::MovePaneWithDirection),
            "ClearScreen" => Some(Self::ClearScreen),
            "ScrollUp" => Some(Self::ScrollUp),
            "ScrollDown" => Some(Self::ScrollDown),
            "ScrollToTop" => Some(Self::ScrollToTop),
            "ScrollToBottom" => Some(Self::ScrollToBottom),
            "PageScrollUp" => Some(Self::PageScrollUp),
            "PageScrollDown" => Some(Self::PageScrollDown),
            "ToggleFocusFullscreen" => Some(Self::ToggleFocusFullscreen),
            "TogglePaneFrames" => Some(Self::TogglePaneFrames),
            "TogglePaneEmbedOrEject" => Some(Self::TogglePaneEmbedOrEject),
            "UndoRenamePane" => Some(Self::UndoRenamePane),
            "CloseFocus" => Some(Self::CloseFocus),
            "ToggleActiveTabSync" => Some(Self::ToggleActiveTabSync),
            "CloseFocusedTab" => Some(Self::CloseFocusedTab),
            "UndoRenameTab" => Some(Self::UndoRenameTab),
            "QuitZellij" => Some(Self::QuitZellij),
            "PreviousSwapLayout" => Some(Self::PreviousSwapLayout),
            "NextSwapLayout" => Some(Self::NextSwapLayout),
            "GoToTabName" => Some(Self::GoToTabName),
            "FocusOrCreateTab" => Some(Self::FocusOrCreateTab),
            "GoToTab" => Some(Self::GoToTab),
            "StartOrReloadPlugin" => Some(Self::StartOrReloadPlugin),
            "CloseTerminalPane" => Some(Self::CloseTerminalPane),
            "ClosePluginPane" => Some(Self::ClosePluginPane),
            "FocusTerminalPane" => Some(Self::FocusTerminalPane),
            "FocusPluginPane" => Some(Self::FocusPluginPane),
            "RenameTerminalPane" => Some(Self::RenameTerminalPane),
            "RenamePluginPane" => Some(Self::RenamePluginPane),
            "RenameTab" => Some(Self::RenameTab),
            "ReportCrash" => Some(Self::ReportCrash),
            "RequestPluginPermissions" => Some(Self::RequestPluginPermissions),
            "SwitchSession" => Some(Self::SwitchSession),
            "OpenTerminalInPlace" => Some(Self::OpenTerminalInPlace),
            "OpenCommandInPlace" => Some(Self::OpenCommandInPlace),
            "OpenFileInPlace" => Some(Self::OpenFileInPlace),
            "RunCommand" => Some(Self::RunCommand),
            "WebRequest" => Some(Self::WebRequest),
            "DeleteDeadSession" => Some(Self::DeleteDeadSession),
            "DeleteAllDeadSessions" => Some(Self::DeleteAllDeadSessions),
            "RenameSession" => Some(Self::RenameSession),
            "UnblockCliPipeInput" => Some(Self::UnblockCliPipeInput),
            "BlockCliPipeInput" => Some(Self::BlockCliPipeInput),
            "CliPipeOutput" => Some(Self::CliPipeOutput),
            "MessageToPlugin" => Some(Self::MessageToPlugin),
            "DisconnectOtherClients" => Some(Self::DisconnectOtherClients),
            "KillSessions" => Some(Self::KillSessions),
            "ScanHostFolder" => Some(Self::ScanHostFolder),
            "WatchFilesystem" => Some(Self::WatchFilesystem),
            "DumpSessionLayout" => Some(Self::DumpSessionLayout),
            "CloseSelf" => Some(Self::CloseSelf),
            "NewTabsWithLayoutInfo" => Some(Self::NewTabsWithLayoutInfo),
            "Reconfigure" => Some(Self::Reconfigure),
            "HidePaneWithId" => Some(Self::HidePaneWithId),
            "ShowPaneWithId" => Some(Self::ShowPaneWithId),
            "OpenCommandPaneBackground" => Some(Self::OpenCommandPaneBackground),
            "RerunCommandPane" => Some(Self::RerunCommandPane),
            _ => None,
        }
    }
}
#[derive(Clone, Copy, Debug, PartialEq, Eq, Hash, PartialOrd, Ord, ::prost::Enumeration)]
#[repr(i32)]
pub enum PaneType {
    Terminal = 0,
    Plugin = 1,
}
impl PaneType {
    /// String value of the enum field names used in the ProtoBuf definition.
    ///
    /// The values are not transformed in any way and thus are considered stable
    /// (if the ProtoBuf definition does not change) and safe for programmatic use.
    pub fn as_str_name(&self) -> &'static str {
        match self {
            PaneType::Terminal => "Terminal",
            PaneType::Plugin => "Plugin",
        }
    }
    /// Creates an enum from field names used in the ProtoBuf definition.
    pub fn from_str_name(value: &str) -> ::core::option::Option<Self> {
        match value {
            "Terminal" => Some(Self::Terminal),
            "Plugin" => Some(Self::Plugin),
            _ => None,
        }
    }
}
#[derive(Clone, Copy, Debug, PartialEq, Eq, Hash, PartialOrd, Ord, ::prost::Enumeration)]
#[repr(i32)]
pub enum HttpVerb {
    Get = 0,
    Post = 1,
    Put = 2,
    Delete = 3,
}
impl HttpVerb {
    /// String value of the enum field names used in the ProtoBuf definition.
    ///
    /// The values are not transformed in any way and thus are considered stable
    /// (if the ProtoBuf definition does not change) and safe for programmatic use.
    pub fn as_str_name(&self) -> &'static str {
        match self {
            HttpVerb::Get => "Get",
            HttpVerb::Post => "Post",
            HttpVerb::Put => "Put",
            HttpVerb::Delete => "Delete",
        }
    }
    /// Creates an enum from field names used in the ProtoBuf definition.
    pub fn from_str_name(value: &str) -> ::core::option::Option<Self> {
        match value {
            "Get" => Some(Self::Get),
            "Post" => Some(Self::Post),
            "Put" => Some(Self::Put),
            "Delete" => Some(Self::Delete),
            _ => None,
        }
    }
}
#[derive(Clone, Copy, Debug, PartialEq, Eq, Hash, PartialOrd, Ord, ::prost::Enumeration)]
#[repr(i32)]
pub enum FixedOrPercent {
    Fixed = 0,
    Percent = 1,
}
impl FixedOrPercent {
    /// String value of the enum field names used in the ProtoBuf definition.
    ///
    /// The values are not transformed in any way and thus are considered stable
    /// (if the ProtoBuf definition does not change) and safe for programmatic use.
    pub fn as_str_name(&self) -> &'static str {
        match self {
            FixedOrPercent::Fixed => "Fixed",
            FixedOrPercent::Percent => "Percent",
        }
    }
    /// Creates an enum from field names used in the ProtoBuf definition.
    pub fn from_str_name(value: &str) -> ::core::option::Option<Self> {
        match value {
            "Fixed" => Some(Self::Fixed),
            "Percent" => Some(Self::Percent),
            _ => None,
        }
    }
}<|MERGE_RESOLUTION|>--- conflicted
+++ resolved
@@ -132,17 +132,17 @@
 }
 #[allow(clippy::derive_partial_eq_without_eq)]
 #[derive(Clone, PartialEq, ::prost::Message)]
-<<<<<<< HEAD
 pub struct ReconfigurePayload {
     #[prost(string, tag = "1")]
     pub config: ::prost::alloc::string::String,
     #[prost(bool, tag = "2")]
     pub write_to_disk: bool,
-=======
+}
+#[allow(clippy::derive_partial_eq_without_eq)]
+#[derive(Clone, PartialEq, ::prost::Message)]
 pub struct RerunCommandPanePayload {
     #[prost(uint32, tag = "1")]
     pub terminal_pane_id: u32,
->>>>>>> c25166c3
 }
 #[allow(clippy::derive_partial_eq_without_eq)]
 #[derive(Clone, PartialEq, ::prost::Message)]
