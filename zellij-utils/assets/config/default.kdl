--- conflicted
+++ resolved
@@ -444,12 +444,8 @@
 // Whether to enable mouse hover effects and pane grouping functionality
 // Default: true
 //
-<<<<<<< HEAD
 // advanced_mouse_actions false
-=======
-// show_startup_tips false
 
 web_client {
     font "monospace"
-}
->>>>>>> 4220865b
+}