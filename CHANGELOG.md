# Changelog

All notable changes to this project will be documented in this file.

The format is based on [Keep a Changelog](https://keepachangelog.com/en/1.0.0/)

## [Unreleased]
* feat: multiple select and bulk pane actions (https://github.com/zellij-org/zellij/pull/4169 and https://github.com/zellij-org/zellij/pull/4171, https://github.com/zellij-org/zellij/pull/4221 and https://github.com/zellij-org/zellij/pull/4286)
* feat: add an optional key tooltip to show the current keybindings for the compact bar (https://github.com/zellij-org/zellij/pull/4225 and https://github.com/zellij-org/zellij/pull/4279)
* feat: web-client, allowing users to share sessions in the browser (https://github.com/zellij-org/zellij/pull/4242, https://github.com/zellij-org/zellij/pull/4257 and https://github.com/zellij-org/zellij/pull/4278)
* performance: consolidate renders (https://github.com/zellij-org/zellij/pull/4245)
* feat: add plugin API to replace a pane with another existing pane (https://github.com/zellij-org/zellij/pull/4246)
* feat: add "stack" keybinding and CLI action to add a stacked pane to the current pane (https://github.com/zellij-org/zellij/pull/4255)
* fix: support multiline hyperlinks (https://github.com/zellij-org/zellij/pull/4264)
* fix: use terminal title when spawning terminal panes from plugin (https://github.com/zellij-org/zellij/pull/4272)
* fix: allow specifying CWD for tabs without necessitating a layout (https://github.com/zellij-org/zellij/pull/4273)
* fix: don't serialize when only ui elements present and provide post command disovery hook (https://github.com/zellij-org/zellij/pull/4276)
* fix: use plugin `/host` folder as cwd when opening new panes (https://github.com/zellij-org/zellij/pull/4290)
* fix: better command detection when serializing layouts for resurrection (https://github.com/zellij-org/zellij/pull/4287)
<<<<<<< HEAD
* fix: slow startup on very large caches (https://github.com/zellij-org/zellij/pull/4292)
=======
* fix: don't show popups in the welcome screen (https://github.com/zellij-org/zellij/pull/4294)
>>>>>>> 403f0a07

## [0.42.2] - 2025-04-15
* refactor(terminal): track scroll_region as tuple rather than Option (https://github.com/zellij-org/zellij/pull/4082)
* chore(deps): Use workspace dependencies (https://github.com/zellij-org/zellij/pull/4085)
* build: Don't use default features (https://github.com/zellij-org/zellij/pull/4086)
* build: Don't re-export foreign crates (https://github.com/zellij-org/zellij/pull/4087)
* performance(terminal): reduce render count to mitigate flickering issues in apps that don't implement synchronized renders (https://github.com/zellij-org/zellij/pull/4100)
* fix(build): update wit/wasm-parser to get around a breaking change in the rust compiler (https://github.com/zellij-org/zellij/pull/4118)

## [0.42.1] - 2025-03-21
* fix(mouse): fix mouse handling in windows terminal (https://github.com/zellij-org/zellij/pull/4076)

## [0.42.0] - 2025-03-17
* fix(plugins): properly focus pane after tab was closed in the plugin API (https://github.com/zellij-org/zellij/pull/3797)
* fix(plugins): properly pad UI components background to their declared width (https://github.com/zellij-org/zellij/pull/3806)
* feat(plugins): allow plugins to change their own `/host` folder under a new FullHdAccess permission (https://github.com/zellij-org/zellij/pull/3827)
* fix(plugins): do not detach if using `/` in session name (https://github.com/zellij-org/zellij/pull/3839)
* fix(plugins): properly focus plugin pane after it was hidden (https://github.com/zellij-org/zellij/pull/3841)
* fix(layouts): off by 1 when focusing a specific tab through a layout (https://github.com/zellij-org/zellij/pull/3844)
* fix(multiplayer): properly clear fake cursors (https://github.com/zellij-org/zellij/pull/3845)
* feat(ux): pin floating panes (https://github.com/zellij-org/zellij/pull/3876 and https://github.com/zellij-org/zellij/pull/4013)
* fix(layout-applier): logical index pane sorting (https://github.com/zellij-org/zellij/pull/3893 and https://github.com/zellij-org/zellij/pull/3973)
* fix(terminal): synchronized rendering detection query response (https://github.com/zellij-org/zellij/pull/3884)
* fix(terminal): cursor overflow issue (https://github.com/zellij-org/zellij/pull/3894)
* feat(ux): stack panes command (https://github.com/zellij-org/zellij/pull/3905)
* feat(terminal): mouse AnyEvent tracking (https://github.com/zellij-org/zellij/pull/3538)
* fix(terminal): support setting kitty keyboard protocol with `CSI=` (https://github.com/zellij-org/zellij/pull/3942)
* fix(floating-panes): handle various errors (https://github.com/zellij-org/zellij/pull/3944)
* chore(rust): Update Rust toolchain to 1.84.0 (https://github.com/zellij-org/zellij/pull/3945)
* feat(ux): stacked-resize (https://github.com/zellij-org/zellij/pull/3957, https://github.com/zellij-org/zellij/pull/4003, https://github.com/zellij-org/zellij/pull/4011, https://github.com/zellij-org/zellij/pull/4016 and https://github.com/zellij-org/zellij/pull/4051)
* feat(plugins): API to change the position and size of floating pane, as well as know the viewport size (https://github.com/zellij-org/zellij/pull/3958 and https://github.com/zellij-org/zellij/pull/3972)
* feat(plugins): add `PastedText` event (https://github.com/zellij-org/zellij/pull/3962)
* feat(plugins): APIs to open panes near plugin (https://github.com/zellij-org/zellij/pull/3966)
* feat(plugins): send information about $SHELL and $EDITOR (https://github.com/zellij-org/zellij/pull/3971)
* feat(config): new theme definition spec (https://github.com/zellij-org/zellij/pull/3242 and https://github.com/zellij-org/zellij/pull/4002)
* feat(ui): about plugin and release notes (https://github.com/zellij-org/zellij/pull/3979)
* feat(ux): tips on startup (https://github.com/zellij-org/zellij/pull/3988 and https://github.com/zellij-org/zellij/pull/4020)
* feat(mouse): double-click to mark word boundaries, triple-click to mark entire paragraph (https://github.com/zellij-org/zellij/pull/3996 and https://github.com/zellij-org/zellij/pull/4052)
* feat(ux): improve filepicker UX (https://github.com/zellij-org/zellij/pull/4007)
* fix(clipboard): various clipboard message fixes (https://github.com/zellij-org/zellij/pull/4009)
* fix(logging): fix segfault in chrono crate (https://github.com/zellij-org/zellij/pull/4010)
* fix(floating-panes): reset damage in swap layouts when closing the last pane (https://github.com/zellij-org/zellij/pull/4012)
* feat(plugins): add tab_history to the session metadata (https://github.com/zellij-org/zellij/pull/4014)
* chore(repo): update some dependencies (https://github.com/zellij-org/zellij/pull/4019)
* fix(grid): reap sixel images on clear (https://github.com/zellij-org/zellij/pull/3982)
* fix(panes): properly render stacked panes when pane frames are disabled (https://github.com/zellij-org/zellij/pull/4035)
* fix(panes): break ties by last focus time when focusing panes on screen edge (https://github.com/zellij-org/zellij/pull/4037)
* fix(serialization): properly serialize and handle multiple stacks in layouts (https://github.com/zellij-org/zellij/pull/4041)
* fix(multiplayer): some issues in conjunction with stacked panes and multiple users (https://github.com/zellij-org/zellij/pull/4038)
* fix(grid): out of bounds removal when app does not update its scroll region on resize (https://github.com/zellij-org/zellij/pull/4045)
* fix(plugins): prevent paging plugins from cache at runtime (https://github.com/zellij-org/zellij/pull/4044)
* fix(ui): add split right/down shortcut hints to the status-bar (https://github.com/zellij-org/zellij/pull/4046)
* chore(repo): remove compile warnings (https://github.com/zellij-org/zellij/pull/4026)
* fix(plugins): fix styling in "about" (https://github.com/zellij-org/zellij/pull/4062)

## [0.41.2] - 2024-11-19
* fix(input): keypresses not being identified properly with kitty keyboard protocol in some terminals (https://github.com/zellij-org/zellij/pull/3725)
* fix(input): reapply ctrl-j fix for the new architecture
* fix(plugins): various cwd and usability fixes for the plugin manager (https://github.com/zellij-org/zellij/pull/3749)
* fix(output-buffer): handle race that sometimes caused text spillover (https://github.com/zellij-org/zellij/pull/3750)
* fix(tabs): some event ordering issues exposed by the recent runtime change (https://github.com/zellij-org/zellij/pull/3758)
* fix(plugins): do not duplicate built-in plugins, eg. session-manager (https://github.com/zellij-org/zellij/pull/3759)
* fix(terminal): reset kitty keyboard support when resetting terminal state (https://github.com/zellij-org/zellij/pull/3760)
* fix(startup): crash when unable to watch config dir (https://github.com/zellij-org/zellij/pull/3761)
* fix(startup): slow start in some cases due to a race in the server retry queue (https://github.com/zellij-org/zellij/pull/3767)
* fix(screen): various crashes due to invalid state exposed by the recent wasm runtime change (https://github.com/zellij-org/zellij/pull/3776)
* chore(package): add the option to use the system curl instead of the vendored version when compiling (https://github.com/zellij-org/zellij/pull/3766)
* fix(ux): change plugin manager "open from filesystem" shortcut for consistency with the session-manager (https://github.com/zellij-org/zellij/pull/3779)
* fix(plugins): send `PaneClosed` event to plugins also when an entire tab was closed (https://github.com/zellij-org/zellij/pull/3781)
* feat(plugins): add a `/cache` folder to plugins to persist data between runs (https://github.com/zellij-org/zellij/pull/3787)
* feat(package): vendor the common_path dependency (https://github.com/zellij-org/zellij/pull/3780)
* fix(plugins): derive `Hash` and `Ord` for PaneIds (https://github.com/zellij-org/zellij/pull/3790)

## [0.41.0] - 2024-11-04
* feat(layouts): allow consuming a layout through a url (https://github.com/zellij-org/zellij/pull/3351 and https://github.com/zellij-org/zellij/pull/3697)
* dependencies: eliminate future incompatibility warnings (https://github.com/zellij-org/zellij/pull/3315)
* fix(plugins): occasional out of order events on startup (https://github.com/zellij-org/zellij/pull/3367)
* feat(keybinds): support multiple modifiers (eg. Ctrl+Alt) and the kitty keyboard protocol (https://github.com/zellij-org/zellij/pull/3383, https://github.com/zellij-org/zellij/pull/3441 and https://github.com/zellij-org/zellij/pull/3484)
* fix(terminal): properly set and handle scroll region in various instances (https://github.com/zellij-org/zellij/pull/3381 and https://github.com/zellij-org/zellij/pull/3382)
* fix(rendering): do not render if resizing screen to same size (https://github.com/zellij-org/zellij/pull/3413)
* feat(plugins): rebind keys at runtime (https://github.com/zellij-org/zellij/pull/3422, https://github.com/zellij-org/zellij/pull/3680)
* fix(rendering): do not render cursor if there's nothing to render (https://github.com/zellij-org/zellij/pull/3439 and https://github.com/zellij-org/zellij/pull/3483)
* fix(terminal): workaround for windows terminal not interpreting underline colors with semicolons (https://github.com/zellij-org/zellij/pull/3440)
* dependencies: switch from wasmer to wasmtime (https://github.com/zellij-org/zellij/pull/3349 and https://github.com/zellij-org/zellij/pull/3685)
* feat(ui): status-bar redesign (https://github.com/zellij-org/zellij/pull/3475, https://github.com/zellij-org/zellij/pull/3688 and https://github.com/zellij-org/zellij/pull/3691)
* chore: Update MSRV in Cargo.toml (https://github.com/zellij-org/zellij/pull/3482)
* fix(terminal): prevent escaping pane through scroll region (https://github.com/zellij-org/zellij/pull/3491)
* feat(ui): configuration screen + non-colliding keybindings setup at runtime (https://github.com/zellij-org/zellij/pull/3502, https://github.com/zellij-org/zellij/pull/3686, https://github.com/zellij-org/zellij/pull/3713 and https://github.com/zellij-org/zellij/pull/3715)
* feat(plugins): allow starting a new session with a stringified layout (https://github.com/zellij-org/zellij/pull/3503)
* fix(resurrection): do not serialize garbage sessions to the cache (https://github.com/zellij-org/zellij/pull/3504)
* fix(startup): do not parse resurrectable sessions ons startup (https://github.com/zellij-org/zellij/pull/3505)
* fix(terminal): only refresh cwd of current process (https://github.com/zellij-org/zellij/pull/3472)
* feat(plugins): new APIs for controlling and receiving information about other panes (https://github.com/zellij-org/zellij/pull/3515 and https://github.com/zellij-org/zellij/pull/3553)
* feat(plugins): new API to open command panes in the background (https://github.com/zellij-org/zellij/pull/3530)
* fix(plugins): properly set cwd for floating_panes in tab_layout (https://github.com/zellij-org/zellij/pull/3545)
* feat(plugins): new API to rerun command the command in an existing command pane (https://github.com/zellij-org/zellij/pull/3546)
* feat(ux): first run setup wizard (https://github.com/zellij-org/zellij/pull/3556)
* feat(ux): reload config at runtime (https://github.com/zellij-org/zellij/pull/3558, https://github.com/zellij-org/zellij/pull/3559, https://github.com/zellij-org/zellij/pull/3564 and https://github.com/zellij-org/zellij/pull/3678)
* feat(plugins): allow plugins to temporarily bind keys at runtime to pipe messages to specific plugins (https://github.com/zellij-org/zellij/pull/3561)
* feat(plugins): new APIs to control other panes (https://github.com/zellij-org/zellij/pull/3576 and https://github.com/zellij-org/zellij/pull/3610)
* feat(plugins): allow loading plugins in the background on startup (https://github.com/zellij-org/zellij/pull/3616)
* feat(ui): built-in plugin-manager (https://github.com/zellij-org/zellij/pull/3633 and https://github.com/zellij-org/zellij/pull/3692)
* fix(resurrection): various issues with sessions not resurrecting properly (https://github.com/zellij-org/zellij/pull/3636)
* fix(http): get web requests to work consistently by switching from surf to using isahc directly (https://github.com/zellij-org/zellij/pull/3643 and https://github.com/zellij-org/zellij/pull/3668)
* feat(cli): make `--layout` flag idempotent(-ish) (https://github.com/zellij-org/zellij/pull/3650)
* fix(plugins): handle race when setting plugin selectable (https://github.com/zellij-org/zellij/pull/3651)
* feat(cli): add cache folder indication to `zellij setup --check` (https://github.com/zellij-org/zellij/pull/3652)
* fix(ui): various panename fixes (https://github.com/zellij-org/zellij/pull/3653)
* fix(ux): only damage the relevant swap layout layer when resizing panes (https://github.com/zellij-org/zellij/pull/3654)
* fix(ui): set background color for UI components (https://github.com/zellij-org/zellij/pull/3658 and https://github.com/zellij-org/zellij/pull/3681)
* fix(plugins): properly handle concurrent http plugin downloads (https://github.com/zellij-org/zellij/pull/3664)
* fix(plugins): protect from various fail conditions in plugin loading and API (https://github.com/zellij-org/zellij/pull/3665)
* fix(resurrection): properly serialize plugin aliases (https://github.com/zellij-org/zellij/pull/3673)
* fix(plugins): do not allow attaching to same session (https://github.com/zellij-org/zellij/pull/3674)
* fix(plugins): allow switching to a session with just cwd and no layout (https://github.com/zellij-org/zellij/pull/3676)
* fix(client): repeat retry instructions on startup (should fix some sixel issues) (https://github.com/zellij-org/zellij/pull/3570)
* feat(plugins): API to list connected clients, their pane_id and running command/plugin_url (https://github.com/zellij-org/zellij/pull/3687)
* fix(plugins): always render on first load (https://github.com/zellij-org/zellij/pull/3693)
* fix(terminal): recover from partial line drop (https://github.com/zellij-org/zellij/pull/3695)
* feat(themes): add new themes (https://github.com/zellij-org/zellij/pull/3478, https://github.com/zellij-org/zellij/pull/3596, https://github.com/zellij-org/zellij/pull/3567, https://github.com/zellij-org/zellij/pull/3443, https://github.com/zellij-org/zellij/pull/3393, https://github.com/zellij-org/zellij/pull/3323, https://github.com/zellij-org/zellij/pull/3313, https://github.com/zellij-org/zellij/pull/3308, https://github.com/zellij-org/zellij/pull/3255 and https://github.com/zellij-org/zellij/pull/3030)
* fix(tabs): make MoveFocusOrTab aware of fullscreen panes (https://github.com/zellij-org/zellij/pull/3498)

## [0.40.1] - 2024-05-02
* fix(sessions): issue where sessions would occasionally become unresponsive (https://github.com/zellij-org/zellij/pull/3281)
* fix(cli): respect all options (eg. `default-layout`) when creating a session in the background from the CLI (https://github.com/zellij-org/zellij/pull/3288)
* fix(cli): rename tab and pane from cli (https://github.com/zellij-org/zellij/pull/3295)
* fix(plugins): respect $SHELL when opening a terminal from plugins (eg. from the filepicker strider) (https://github.com/zellij-org/zellij/pull/3296)
* fix(tabs): closing a tab no longer breaks tab movement (https://github.com/zellij-org/zellij/pull/3299)
* feat(plugins): add API to open new tabs with a LayoutInfo (https://github.com/zellij-org/zellij/pull/3305)
* feat(cli): add `zellij action list-clients` to allow listing the connected clients as well as their pane_id and running command (https://github.com/zellij-org/zellij/pull/3314)
* feat(cli): allow binding Ctrl J (https://github.com/zellij-org/zellij/pull/3307)

## [0.40.0] - 2024-04-16
* feat(plugins): skip plugin cache flag when loading plugins (https://github.com/zellij-org/zellij/pull/2971)
* fix(grid): recover from various errors (https://github.com/zellij-org/zellij/pull/2972)
* fix(grid): flaky scroll with scroll region (https://github.com/zellij-org/zellij/pull/2935)
* fix(plugins): display errors properly (https://github.com/zellij-org/zellij/pull/2975)
* feat(terminal): implement synchronized renders (https://github.com/zellij-org/zellij/pull/2977)
* perf(plugins): improve plugin download & load feature (https://github.com/zellij-org/zellij/pull/3001)
* chore: bump Rust toolchain to 1.75.0 (https://github.com/zellij-org/zellij/pull/3039)
* feat(plugins): introduce pipes to control data flow to plugins from the command line (https://github.com/zellij-org/zellij/pull/3066, https://github.com/zellij-org/zellij/pull/3170, https://github.com/zellij-org/zellij/pull/3210 and https://github.com/zellij-org/zellij/pull/3212)
* feat(xtask): allow publishing without pushing changes (https://github.com/zellij-org/zellij/pull/3040)
* fix(terminal): improve reflow performance as well as resource utilization and some misc ancient bugs (https://github.com/zellij-org/zellij/pull/3045, https://github.com/zellij-org/zellij/pull/3032, https://github.com/zellij-org/zellij/pull/3043 and https://github.com/zellij-org/zellij/pull/3125)
* feat(sessions): add welcome screen (https://github.com/zellij-org/zellij/pull/3112 and https://github.com/zellij-org/zellij/pull/3226)
* fix(cli): respect cwd in `zellij run` and `zellij plugin` commands (https://github.com/zellij-org/zellij/pull/3116)
* feat(panes): allow specifying floating pane coordinates when opening from cli/plugin/keybinding (https://github.com/zellij-org/zellij/pull/3122)
* fix(plugins): avoid crash when attaching to a session with a since-deleted cwd (https://github.com/zellij-org/zellij/pull/3126)
* fix(panes): break pane to new tab regression (https://github.com/zellij-org/zellij/pull/3130)
* feat: add moving tab to other position (https://github.com/zellij-org/zellij/pull/3047)
* feat(plugins): introduce plugin aliases (https://github.com/zellij-org/zellij/pull/3157)
* fix(plugins): respect cwd (https://github.com/zellij-org/zellij/pull/3161)
* fix(panes): handle race conditions when unsetting fullscreen (https://github.com/zellij-org/zellij/pull/3166)
* feat(plugins): allow specifying cwd when creating a new session with a layout (https://github.com/zellij-org/zellij/pull/3172)
* feat(plugins): session-manager cwd and new filepicker/strider (https://github.com/zellij-org/zellij/pull/3200)
* fix(stability): various client races (https://github.com/zellij-org/zellij/pull/3209)
* feat(cli): `list-sessions` show newest sessions last, for better user experience (https://github.com/zellij-org/zellij/pull/3194)
* fix(startup): recover from Zellij sometimes not filling the whole terminal window on startup (https://github.com/zellij-org/zellij/pull/3218)
* fix(config): support Ctrl/Alt modifier keys on F keys (eg. `Ctrl F1`, `Alt F2`) (https://github.com/zellij-org/zellij/pull/3179)
* fix(keybindings): allow binding `Ctrl Space` (https://github.com/zellij-org/zellij/pull/3101)
* feat(plugins): add API to dump the current session's layout to a plugin (https://github.com/zellij-org/zellij/pull/3227)
* fix(plugins): properly serialize remote urls (https://github.com/zellij-org/zellij/pull/3224)
* feat(plugins): add close_self API to allow plugins to close their own instance (https://github.com/zellij-org/zellij/pull/3228)
* feat(plugins): allow plugins to specify `zellij:OWN_URL` as a pipe destination (https://github.com/zellij-org/zellij/pull/3232)
* feat(cli): Add `move-tab` action (https://github.com/zellij-org/zellij/pull/3244)
* feat(plugins): add serialization methods to UI components (https://github.com/zellij-org/zellij/pull/3193)
* fix(layouts): recover from resurrection crash and fix swap layouts not being picked up by new-tab keybinding (https://github.com/zellij-org/zellij/pull/3249)
* feat(cli): allow starting a session in the background (detached) (https://github.com/zellij-org/zellij/pull/3257 and https://github.com/zellij-org/zellij/pull/3265)
* feat(config): allow disabling writing of session metadata to disk (https://github.com/zellij-org/zellij/pull/3258)
* fix(compact-bar): properly pad mode indicator (https://github.com/zellij-org/zellij/pull/3260)
* fix(resurrection): do not list empty sessions and fix search ux issue in session-manager (https://github.com/zellij-org/zellij/pull/3264)

## [0.39.2] - 2023-11-29
* fix(cli): typo in cli help (https://github.com/zellij-org/zellij/pull/2906)
* fix(sessions): slow session updates in the session-manager (https://github.com/zellij-org/zellij/pull/2951)
* fix: compiler warnings (https://github.com/zellij-org/zellij/pull/2873)

## [0.39.1] - 2023-11-13
* fix: styled underlines in editors (https://github.com/zellij-org/zellij/pull/2918)
* fix(plugins): add `LaunchPlugin` and some cwd fixes (https://github.com/zellij-org/zellij/pull/2916)
* fix(performance): significantly reduce CPU utilization when serializing sessions (https://github.com/zellij-org/zellij/pull/2920)
* fix(panes): reuse CWD when dropping to shell in command panes (https://github.com/zellij-org/zellij/pull/2915)
* fix(resurrection): reduce default serialization interval to 1m and make it configurable (https://github.com/zellij-org/zellij/pull/2923)
* fix(plugins): allow reloading plugins if they crashed (https://github.com/zellij-org/zellij/pull/2929)

## [0.39.0] - 2023-11-07
* feat(panes): start panes/editors/commands/plugins in-place (https://github.com/zellij-org/zellij/pull/2795)
* fix(theme): fg color for gruvbox light theme (https://github.com/zellij-org/zellij/pull/2791)
* fix: display parsing error for kdl files located under the 'themes' directory (https://github.com/zellij-org/zellij/pull/2762)
* refactor(plugins): wasmer v3.1.1 (https://github.com/zellij-org/zellij/pull/2706)
* refactor(config): dependency updates (https://github.com/zellij-org/zellij/pull/2820 and https://github.com/zellij-org/zellij/pull/2821)
* fix(plugins): address cranelift-codegen vulnerability (https://github.com/zellij-org/zellij/pull/2830)
* fix(plugins): use versioned path for plugin artifact cache (https://github.com/zellij-org/zellij/pull/2836)
* feat(sessions): session resurrection (https://github.com/zellij-org/zellij/pull/2801, https://github.com/zellij-org/zellij/pull/2851 and https://github.com/zellij-org/zellij/pull/2902)
* feat(rendering): terminal synchronized output (https://github.com/zellij-org/zellij/pull/2798)
* feat(plugins): plugin command API for executing commands in the background (https://github.com/zellij-org/zellij/pull/2862)
* feat(ui): cyberpunk themes (https://github.com/zellij-org/zellij/pull/2868)
* feat(ux): add ESC option to drop to shell in command panes (https://github.com/zellij-org/zellij/pull/2872)
* feat(plugins): allow plugins to make web requests behind a permission (https://github.com/zellij-org/zellij/pull/2879)
* feat(plugins): UI components for plugins (https://github.com/zellij-org/zellij/pull/2898)
* feat(plugins): load plugins from the web (https://github.com/zellij-org/zellij/pull/2863)
* feat(terminal): support styled underlines (https://github.com/zellij-org/zellij/pull/2730)
* feat(ux): allow renaming sessions (https://github.com/zellij-org/zellij/pull/2903)
* fix(plugins): open new plugins in the current cwd (https://github.com/zellij-org/zellij/pull/2905)

## [0.38.2] - 2023-09-15
* fix(terminal): wrap lines in alternate screen mode when adding characters (https://github.com/zellij-org/zellij/pull/2789)
* fix(utils): validate session name (https://github.com/zellij-org/zellij/pull/2607)

## [0.38.1] - 2023-08-31
* refactor(server): remove unnecessary mut (https://github.com/zellij-org/zellij/pull/2735)
* fix(status-bar): add break tab hints (https://github.com/zellij-org/zellij/pull/2748)
* fix(reconnect): glitches on windows terminal (https://github.com/zellij-org/zellij/pull/2750)
* fix(grid): memory leak with unfocused tabs (https://github.com/zellij-org/zellij/pull/2745)
* fix(input): enforce ordering of actions after opening a new pane (https://github.com/zellij-org/zellij/pull/2757)

## [0.38.0] - 2023-08-28
* fix(tab-bar,compact-bar): tab switching with mouse sometimes not working (https://github.com/zellij-org/zellij/pull/2587)
* fix(rendering): occasional glitches while resizing (https://github.com/zellij-org/zellij/pull/2621)
* fix(rendering): colored paneframes in mirrored sessions (https://github.com/zellij-org/zellij/pull/2625)
* fix(sessions): use custom lists of adjectives and nouns for generating session names (https://github.com/zellij-org/zellij/pull/2122)
* feat(plugins): make plugins configurable (https://github.com/zellij-org/zellij/pull/2646 and https://github.com/zellij-org/zellij/pull/2727)
* fix(terminal): occasional glitches while changing focus (https://github.com/zellij-org/zellij/pull/2654)
* feat(plugins): add utility functions to get focused tab/pane (https://github.com/zellij-org/zellij/pull/2652)
* feat(ui): break pane to new tab and move panes between tabs (https://github.com/zellij-org/zellij/pull/2664)
* fix(performance): plug memory leak (https://github.com/zellij-org/zellij/pull/2675)
* feat(plugins): use protocol buffers to communicate across the wasm boundary (https://github.com/zellij-org/zellij/pull/2686 and https://github.com/zellij-org/zellij/pull/2729)
* feat(plugins): add permission system (https://github.com/zellij-org/zellij/pull/2624, https://github.com/zellij-org/zellij/pull/2722 and https://github.com/zellij-org/zellij/pull/2731)
* feat(session): session manager to switch between sessions (https://github.com/zellij-org/zellij/pull/2721)
* feat(plugins): move_to_focused_tab attribute for launching/focusing plugins (https://github.com/zellij-org/zellij/pull/2725)
* fix(keybinds): allow opening floating pane from a keybinding (https://github.com/zellij-org/zellij/pull/2726)
* fix(panes): occasional glitches when changing tab focus for stacked panes (https://github.com/zellij-org/zellij/pull/2734)

## [0.37.2] - 2023-06-20
* hotfix: include theme files into binary (https://github.com/zellij-org/zellij/pull/2566)
* fix: make plugin hide_self api idempotent (https://github.com/zellij-org/zellij/pull/2568)

## [0.37.1] - 2023-06-19
* hotfix: theme options does not work (https://github.com/zellij-org/zellij/pull/2562)
* fix: various plugin api methods (https://github.com/zellij-org/zellij/pull/2564)

## [0.37.0] - 2023-06-18
* fix(plugin): respect hide session option on compact-bar (https://github.com/zellij-org/zellij/pull/2368)
* feat: allow excluding tabs from tab sync in layouts (https://github.com/zellij-org/zellij/pull/2314)
* feat: support default cwd (https://github.com/zellij-org/zellij/pull/2290)
* feat: cli action to reload plugins at runtime for easier plugin development (https://github.com/zellij-org/zellij/pull/2372)
* docs(architecture): update architecture docs (https://github.com/zellij-org/zellij/pull/2371)
* feat(themes): add nightfox themes (https://github.com/zellij-org/zellij/pull/2384)
* feat: provide default themes (https://github.com/zellij-org/zellij/pull/2307)
* feat: update and render plugins asynchronously (https://github.com/zellij-org/zellij/pull/2410)
* fix: support environment variables and shell expansions in layout cwds (https://github.com/zellij-org/zellij/pull/2291)
* fix: add file paths to file not found errors (https://github.com/zellij-org/zellij/pull/2412)
* fix: error loading non-existant themes directory (https://github.com/zellij-org/zellij/pull/2411)
* build: speed up build and ci https://github.com/zellij-org/zellij/pull/2396
* fix: sticky bit FreeBSD crash https://github.com/zellij-org/zellij/pull/2424
* build: Bump rust toolchain version to 1.67 (https://github.com/zellij-org/zellij/pull/2375)
* fix: update config file output (https://github.com/zellij-org/zellij/pull/2443)
* feat: plugin workers for background tasks (https://github.com/zellij-org/zellij/pull/2449)
* fix: cwd of newtab action (https://github.com/zellij-org/zellij/pull/2455)
* feat: plugin system overhaul (https://github.com/zellij-org/zellij/pull/2510)
* feat: add virtually all of Zellij's API to plugins (https://github.com/zellij-org/zellij/pull/2516)
* fix: runtime panic because of local cache (https://github.com/zellij-org/zellij/pull/2522)
* fix: cursor flickering (https://github.com/zellij-org/zellij/pull/2528)
* fix: focus tab as well as pane when relaunching plugin (https://github.com/zellij-org/zellij/pull/2530)
* feat: ui improvements for strider search (https://github.com/zellij-org/zellij/pull/2531)
* fix: only watch fs if plugins explicitly request it (https://github.com/zellij-org/zellij/pull/2529)
* fix: suppress debug logging when not debugging (https://github.com/zellij-org/zellij/pull/2532)
* feat: send pane events to plugins (https://github.com/zellij-org/zellij/pull/2545)
* fix: use debounced watcher for watching filesystem (https://github.com/zellij-org/zellij/pull/2546)
* feat: add more plugin api methods (https://github.com/zellij-org/zellij/pull/2550)

## [0.36.0] - 2023-04-13
* fix: when moving pane focus off screen edge to the next tab, the pane on the screen edge is now focused (https://github.com/zellij-org/zellij/pull/2293)
* fix: adding panes to lone stack (https://github.com/zellij-org/zellij/pull/2298)
* fix: closing a stacked pane now properly moves to the previous swap layout if appropriate (https://github.com/zellij-org/zellij/pull/2312)
* deps: update interprocess: fix crash and reduce memory usage by not leaking socket file descriptors on client attach (https://github.com/zellij-org/zellij/pull/2322)
* feat: load plugins asynchronously (https://github.com/zellij-org/zellij/pull/2327)
* feat: cli and bindable action to clear the current terminal's buffer and scrollback (https://github.com/zellij-org/zellij/pull/2239)
* feat: add option to `hide_session_name` in tab-bar (https://github.com/zellij-org/zellij/pull/2301)
* fix: do not use default swap layouts when opening a new tab with a custom layout (https://github.com/zellij-org/zellij/pull/2336)
* fix: properly truncate panes with attributes when applying swap layouts (https://github.com/zellij-org/zellij/pull/2337)
* fix: support spaces in scrollback_editor (https://github.com/zellij-org/zellij/pull/2339)
* fix: tab focus race condition when applying layout (https://github.com/zellij-org/zellij/pull/2340)
* feat: allow specifying an "expanded" pane in a stack when defining layouts (https://github.com/zellij-org/zellij/pull/2343)
* fix: stacked pane focus glitches in layout (https://github.com/zellij-org/zellij/pull/2344)
* fix: strider now no longer opens one pane per client when editing files (https://github.com/zellij-org/zellij/pull/2346)
* fix: set sticky bit on socket files to avoid automatic cleanup (https://github.com/zellij-org/zellij/pull/2141)
* fix: memory leak when attaching/detaching from sessions (https://github.com/zellij-org/zellij/pull/2328)
* fix: allow loading plugins from relative urls (https://github.com/zellij-org/zellij/pull/2539)

## [0.35.2] - 2023-03-10
* fix: get "zellij attach --create" working again (https://github.com/zellij-org/zellij/pull/2247)
* fix: crash when closing tab with command panes (https://github.com/zellij-org/zellij/pull/2251)
* Terminal compatibility: pad end of line on `CSI P` (https://github.com/zellij-org/zellij/pull/2259)

## [0.35.1] - 2023-03-07
* fix: show visual error when unable to split panes vertically/horizontally (https://github.com/zellij-org/zellij/pull/2025)
* build: Use `xtask` as build system (https://github.com/zellij-org/zellij/pull/2012)
* fix: show visual error when failing to resize panes in various situations (https://github.com/zellij-org/zellij/pull/2036)
* dist: remove nix support (https://github.com/zellij-org/zellij/pull/2038)
* feat: support floating panes in layouts (https://github.com/zellij-org/zellij/pull/2047)
* feat: add tmux close pane key (https://github.com/zellij-org/zellij/pull/2058)
* fix: copy_on_select = false sticky selection (https://github.com/zellij-org/zellij/pull/2086)
* fix: do not drop wide chars when resizing to width of 1 column (https://github.com/zellij-org/zellij/pull/2082)
* fix: disallow path-like names for sessions (https://github.com/zellij-org/zellij/pull/2082)
* errors: Remove more `unwrwap`s from server code (https://github.com/zellij-org/zellij/pull/2069)
* fix: support UTF-8 character in tab name and pane name (https://github.com/zellij-org/zellij/pull/2102)
* fix: handle missing/inaccessible cache directory (https://github.com/zellij-org/zellij/pull/2093)
* errors: Improve client disconnect handling (https://github.com/zellij-org/zellij/pull/2068)
* feat: add ScrollToTop action (https://github.com/zellij-org/zellij/pull/2110)
* fix: the status-bar now does the right thing when set to one line (https://github.com/zellij-org/zellij/pull/2091)
* feat: add cli action to switch to tab by name (https://github.com/zellij-org/zellij/pull/2120)
* dev: use the wasmer Singlepass compiler when compiling plugins in development (https://github.com/zellij-org/zellij/pull/2134 + https://github.com/zellij-org/zellij/pull/2146)
* feat: add pencil light theme (https://github.com/zellij-org/zellij/pull/2157)
* fix: apply correct color on 'more tabs' message (https://github.com/zellij-org/zellij/pull/2166)
* deps: upgrade termwiz to 0.20.0 (https://github.com/zellij-org/zellij/pull/2169)
* feat: swap layouts and stacked panes (https://github.com/zellij-org/zellij/pull/2167, https://github.com/zellij-org/zellij/pull/2191 and 
)
* fix: cache STDIN queries to prevent startup delay (https://github.com/zellij-org/zellij/pull/2173)
* fix: scrollback positioning with Helix (https://github.com/zellij-org/zellij/pull/2156)
* fix: allow CJK characters in tab names (https://github.com/zellij-org/zellij/pull/2119)
* fix: fullscreen navigation (https://github.com/zellij-org/zellij/pull/2117)
* fix: glitchy resizes (https://github.com/zellij-org/zellij/pull/2182)
* fix: race when opening command panesin layout (https://github.com/zellij-org/zellij/pull/2196)
* fix: `focus` attribute in tab layouts now works (https://github.com/zellij-org/zellij/pull/2197)
* fix: new-tab cli action now properly looks in the layout folder as well (https://github.com/zellij-org/zellij/pull/2198)
* fix: new-tab keybind now properly looks in the layout folder as well (https://github.com/zellij-org/zellij/pull/2200)
* fix: cwd for edit panes (https://github.com/zellij-org/zellij/pull/2201)
* fix: get config parameters from config file when opening new-tab through the cli (https://github.com/zellij-org/zellij/pull/2203)
* Terminal compatibility: fix wrong styling interpretation when deleting characters (https://github.com/zellij-org/zellij/pull/2204)
* fix: report pixel size in ioctl (https://github.com/zellij-org/zellij/pull/2212)
* fix: handle empty cwd from unreadable processes (https://github.com/zellij-org/zellij/pull/2213)
* fix: properly decode plugin urls with spaces (https://github.com/zellij-org/zellij/pull/2190)
* feat: QueryTabNames cli action (https://github.com/zellij-org/zellij/pull/2145)
* fix: log error instead of crashing when unable to set CWD in a template (https://github.com/zellij-org/zellij/pull/2214)
* fix: tab names in layout and gototabname crash on create (https://github.com/zellij-org/zellij/pull/2225)
* feat: allow simulating releases (https://github.com/zellij-org/zellij/pull/2194)
* feat: add args to new-tab action in keybinds (https://github.com/zellij-org/zellij/pull/2072)

  Eg:
  ```kdl
  tab {
    bind "n" { NewTab; SwitchToMode "Normal"; }
    bind "m" { NewTab { cwd "/tmp"; name "example"; layout "/tmp/example.kdl"; }; SwitchToMode "Normal"; }
  }
  ```

## [0.34.4] - 2022-12-13

* hotfix: fix panics when resizing with flexible plugin panes in layout (https://github.com/zellij-org/zellij/pull/2019)
* hotfix: allow non-absolute `SHELL` variables (https://github.com/zellij-org/zellij/pull/2013)

## [0.34.3] - 2022-12-09

* (BREAKING CHANGE) performance: change plugin data flow to improve render speed (https://github.com/zellij-org/zellij/pull/1934)
* (BREAKING CHANGE) performance: various render pipeline improvements (https://github.com/zellij-org/zellij/pull/1960)
* feat: support text input from clipboard (https://github.com/zellij-org/zellij/pull/1926)
* errors: Don't log errors from panes when quitting zellij (https://github.com/zellij-org/zellij/pull/1918)
* docs(contributing): update log path (https://github.com/zellij-org/zellij/pull/1927)
* fix: Fallback to `/bin/sh` if `SHELL` can't be read, panic if shell doesn't exist (https://github.com/zellij-org/zellij/pull/1769)
* feat(themes): add catppuccin themes (https://github.com/zellij-org/zellij/pull/1937)
* fix: treat relative paths properly in cli commands (https://github.com/zellij-org/zellij/pull/1947)
* fix: ensure ejected pane always has a frame (https://github.com/zellij-org/zellij/pull/1950)
* fix(compact-bar): mouse-click in simplified-ui (https://github.com/zellij-org/zellij/pull/1917)
* fix(themes): black and white inverted (https://github.com/zellij-org/zellij/pull/1953)
* fix(stability): gracefully handle SSH timeouts and other client buffer overflow issues (https://github.com/zellij-org/zellij/pull/1955)
* fix: empty session name (https://github.com/zellij-org/zellij/pull/1959)
* plugins: Cache plugins, don't load builtin plugins from disk (https://github.com/zellij-org/zellij/pull/1924)
* fix: server on longer crashes on client crash (https://github.com/zellij-org/zellij/pull/1965)
* fix: preserve pane focus properly when closing panes and switching tabs (https://github.com/zellij-org/zellij/pull/1966)
* fix(themes): missing tokyo-night-dark theme (https://github.com/zellij-org/zellij/pull/1972)
* refactor(plugins): fix plugin loading data flow (https://github.com/zellij-org/zellij/pull/1995)
* refactor(messaging): reduce extraneous cross-thread messaging (https://github.com/zellij-org/zellij/pull/1996)
* errors: preserve caller location in `to_log` (https://github.com/zellij-org/zellij/pull/1994)
* feat: show loading screen on startup (https://github.com/zellij-org/zellij/pull/1997)
* feat: Allow "reducing" resizes, refactor resizing code (https://github.com/zellij-org/zellij/pull/1990)

## [0.33.0] - 2022-11-10

* debugging: improve error handling in `zellij_server::pty` (https://github.com/zellij-org/zellij/pull/1840)
* feat: allow command panes to optionally close on exit (https://github.com/zellij-org/zellij/pull/1869)
* add: everforest-dark, everforest-light themes to the example theme directory (https://github.com/zellij-org/zellij/pull/1873)
* feat: support multiple themes in one file (https://github.com/zellij-org/zellij/pull/1855)
* debugging: Remove calls to unwrap in `zellij_server::ui::*` (https://github.com/zellij-org/zellij/pull/1870)
* debugging: Remove calls to unwrap in `zellij_server::pty_writer` (https://github.com/zellij-org/zellij/pull/1872)
* docs(example): update the format of the themes for the example directory (https://github.com/zellij-org/zellij/pull/1877)
* debugging: Remove calls to unwrap in `zellij_server::terminal_bytes` (https://github.com/zellij-org/zellij/pull/1876)
* debugging: Remove calls to unwrap in `zellij_server::output` (https://github.com/zellij-org/zellij/pull/1878)
* fix: resolve `zellij setup --clean` panic (https://github.com/zellij-org/zellij/pull/1882)
* feat: allow toggling mouse mode at runtime (https://github.com/zellij-org/zellij/pull/1883)
* fix: display status bar properly if limited to only 1 line (https://github.com/zellij-org/zellij/pull/1875)
* feat: allow starting command panes suspended (https://github.com/zellij-org/zellij/pull/1887)
* debugging: Remove calls to unwrap in `zellij_server::os_input_output` (https://github.com/zellij-org/zellij/pull/1895)
* fix: remove space key from shared_except (https://github.com/zellij-org/zellij/pull/1884)
* fix: clear search when sending terminating char (https://github.com/zellij-org/zellij/pull/1853)
* fix: properly convert the backslash key from old YAML config files (https://github.com/zellij-org/zellij/pull/1879)
* fix: clear floating panes indication when closing a floating command pane (https://github.com/zellij-org/zellij/pull/1897)
* Terminal compatibility: do not reset bold when resetting DIM (https://github.com/zellij-org/zellij/pull/1803)
* fix: Do not advertise 24 bit color support unchecked (https://github.com/zellij-org/zellij/pull/1900)
* fix: treat CWD properly when opening your editor through `zellij edit` or `ze` (https://github.com/zellij-org/zellij/pull/1904)
* fix: allow cli actions to be run outside of a tty environment (https://github.com/zellij-org/zellij/pull/1905)
* Terminal compatibility: send focus in/out events to terminal panes (https://github.com/zellij-org/zellij/pull/1908)
* fix: various bugs with no-frames and floating panes (https://github.com/zellij-org/zellij/pull/1909)
* debugging: Improve error logging in server (https://github.com/zellij-org/zellij/pull/1881)
* docs: add kanagawa theme (https://github.com/zellij-org/zellij/pull/1913)
* fix: use 'temp_dir' instead of hard-coded '/tmp/' (https://github.com/zellij-org/zellij/pull/1898)
* debugging: Don't strip debug symbols from release binaries (https://github.com/zellij-org/zellij/pull/1916)
* deps: upgrade termwiz to 0.19.0 and rust MSRV to 1.60.0 (https://github.com/zellij-org/zellij/pull/1896)

## [0.32.0] - 2022-10-25

* BREAKING CHANGE: switch config/layout/theme language to KDL (https://github.com/zellij-org/zellij/pull/1759)
* debugging: Improve error handling in screen thread (https://github.com/zellij-org/zellij/pull/1670)
* fix: Server exits when client panics (https://github.com/zellij-org/zellij/pull/1731)
* fix: Server panics when writing to suppressed pane (https://github.com/zellij-org/zellij/pull/1749)
* debugging: Improve error handling in screen thread private functions (https://github.com/zellij-org/zellij/pull/1770)
* fix(nix): add DiskArbitration and Foundation to darwin builds (https://github.com/zellij-org/zellij/pull/1724)
* debugging: Remove calls to `panic` in server/tab (https://github.com/zellij-org/zellij/pull/1748)
* debugging: Improve error format in server/thread_bus (https://github.com/zellij-org/zellij/pull/1775)
* feat: command pane - send commands to Zellij and re-run them with ENTER (https://github.com/zellij-org/zellij/pull/1787)
* fix: escape quotes and backslashes when converting YAML to KDL (https://github.com/zellij-org/zellij/pull/1790)
* fix: frameless pane wrong size after closing other panes (https://github.com/zellij-org/zellij/pull/1776)
* fix: error on mixed nodes in layouts (https://github.com/zellij-org/zellij/pull/1791)
* fix: error on duplicate pane_template / tab_template definitions in layouts (https://github.com/zellij-org/zellij/pull/1792)
* fix: accept session-name through the cli properly (https://github.com/zellij-org/zellij/pull/1793)
* fix: Prevent recursive sessions from layout files (https://github.com/zellij-org/zellij/pull/1766)
* fix: better error messages and recovery from layout issues (https://github.com/zellij-org/zellij/pull/1797)
* feat: allow layouts to have a global cwd (https://github.com/zellij-org/zellij/pull/1798)
* feat: edit panes in layouts (https://github.com/zellij-org/zellij/pull/1799)
* debugging: Log `thread_bus` IPC messages only in debug mode (https://github.com/zellij-org/zellij/pull/1800)
* feat: improve zellij run CLI (https://github.com/zellij-org/zellij/pull/1804)
* docs: Add tips for code contributions to CONTRIBUTING (https://github.com/zellij-org/zellij/pull/1805)
* feat: change floating panes to be grouped rather than scattered (https://github.com/zellij-org/zellij/pull/1810)
* fix: default to vi editor when we can't an editor in EDITOR or VISUAL and none is configured (https://github.com/zellij-org/zellij/pull/1811)
* deps: upgrade log4rs to 1.2.0 (https://github.com/zellij-org/zellij/pull/1814)
* feat: allow `DumpScreen` to dump the viewport by default (https://github.com/zellij-org/zellij/pull/1794)
* Terminal compatibility: clear scroll region when terminal pane is cleared (https://github.com/zellij-org/zellij/pull/1826)
* feat: allow defining tab cwd in layouts (https://github.com/zellij-org/zellij/pull/1828)
* debugging: Remove calls to `unwrap` from plugin WASM VM (https://github.com/zellij-org/zellij/pull/1827)
* debugging: Improve error handling in `server/route` (https://github.com/zellij-org/zellij/pull/1808)
* debugging: Detect plugin version mismatches (https://github.com/zellij-org/zellij/pull/1838)
* feat: add help to cli options (https://github.com/zellij-org/zellij/pull/1839)

## [0.31.4] - 2022-09-09
* Terminal compatibility: improve vttest compliance (https://github.com/zellij-org/zellij/pull/1671)
* fix: bracketed paste handling regression (https://github.com/zellij-org/zellij/pull/1689)
* fix: occasional startup crashes (https://github.com/zellij-org/zellij/pull/1706)
* fix: gracefully handle SSH disconnects (https://github.com/zellij-org/zellij/pull/1710)
* fix: handle osc params larger than 1024 bytes (https://github.com/zellij-org/zellij/pull/1711)
* Terminal compatibility: implement faux scrolling when in alternate screen mode(https://github.com/zellij-org/zellij/pull/1678)
* fix: mouse-click on tab-bar in simplified-ui now always focuses the correct tab (https://github.com/zellij-org/zellij/pull/1658)
* fix: sort UI cursors properly when multiple users are focused on the same pane (https://github.com/zellij-org/zellij/pull/1719)

## [0.31.3] - 2022-08-18
* HOTFIX: fix up-arrow regression

## [0.31.2] - 2022-08-17
* fix: crash when attaching to a session without the first tab (https://github.com/zellij-org/zellij/pull/1648)
* fix: race crash on startup when server is not ready (https://github.com/zellij-org/zellij/pull/1651)
* Terminal compatibility: forward OSC52 clipboard copy events from terminals (https://github.com/zellij-org/zellij/pull/1644)
* refactor: terminal characters (https://github.com/zellij-org/zellij/pull/1663)
* Terminal compatibility: properly send mouse clicks and drags to terminal panes (https://github.com/zellij-org/zellij/pull/1664)

## [0.31.1] - 2022-08-02
* add: `solarized-light` theme to the example theme directory (https://github.com/zellij-org/zellij/pull/1608)
* add(readme): more links to the documentation (https://github.com/zellij-org/zellij/pull/1621)
* fix theme not loading without config (https://github.com/zellij-org/zellij/pull/1631)

## [0.31.0] - 2022-07-28
* feat: Log errors causing "empty message received from client" (https://github.com/zellij-org/zellij/pull/1459)
* chore(dependencies): update `crossbeam` `0.8.0` -> `0.8.1` (https://github.com/zellij-org/zellij/pull/1463)
* add(option): `default-layout` setting for changing the default layout upon start, example: `default_layout: compact` (https://github.com/zellij-org/zellij/pull/1467)
* fix: many typos (https://github.com/zellij-org/zellij/pull/1481)
* add: checksum for release binary (https://github.com/zellij-org/zellij/pull/1482)
* fix: update cli tooltips (https://github.com/zellij-org/zellij/pull/1488)
* refactor: deduplicate code in `screen.rs` (https://github.com/zellij-org/zellij/pull/1453)
* chore(dependencies): update  `clap`: `3.1.18` -> `3.2.2` (https://github.com/zellij-org/zellij/pull/1496)
* fix: send `WriteChars:` once per action (https://github.com/zellij-org/zellij/pull/1516)
* feat: allow swapping tabs, in a fullscreen pane (https://github.com/zellij-org/zellij/pull/1515)
* feat: add action of undo rename (https://github.com/zellij-org/zellij/pull/1513)
* fix(docs): fix macport installation instructions (https://github.com/zellij-org/zellij/pull/1529)
* feat: allow hex colors for themes (https://github.com/zellij-org/zellij/pull/1536)
* fix: client hang when server is killed / shutdown delay (https://github.com/zellij-org/zellij/pull/1535)
* fix: properly handle in-place editor in full-screen (https://github.com/zellij-org/zellij/pull/1544)
* Terminal compatibility: properly trim whitespace in lines with wide-characters when resizing panes (https://github.com/zellij-org/zellij/pull/1545)
* fix: reset scroll properly when typing in certain edge cases (https://github.com/zellij-org/zellij/pull/1547)
* fix: logging may fill up /tmp, now logs are capped at 100 kB (https://github.com/zellij-org/zellij/pull/1548)
* fix: crash when terminal rows or columns are 0 (https://github.com/zellij-org/zellij/pull/1552)
* refactor: moved shared data structures to zellij-utils (https://github.com/zellij-org/zellij/pull/1541)
* feat: support displaying images/video in the terminal with sixel graphics (https://github.com/zellij-org/zellij/pull/1557)
* fix: add usage comment to fish `auto-start` script (https://github.com/zellij-org/zellij/pull/1583)
* fix: refactor match session name (https://github.com/zellij-org/zellij/pull/1582)
* fix: print "Session detached" rather than "Bye from Zellij!" when detaching from a session (https://github.com/zellij-org/zellij/pull/1573#issuecomment-1181562138)
* performance: improve terminal responsiveness (https://github.com/zellij-org/zellij/pull/1585 and https://github.com/zellij-org/zellij/pull/1610)
* Terminal compatibility: persist cursor show/hide across alternate screen (https://github.com/zellij-org/zellij/pull/1586)
* fix: support multi-argument EDITOR/VISUAL/scrollback-editor commands (https://github.com/zellij-org/zellij/pull/1587)
* fix: avoid sending mouse click events on pane frames to applications (https://github.com/zellij-org/zellij/pull/1584)
* feat: search through terminal scrollback (https://github.com/zellij-org/zellij/pull/1521)
* feat: support themes directory (https://github.com/zellij-org/zellij/pull/1577)
* feat: Improve logging by writing server panics into the logfile (https://github.com/zellij-org/zellij/pull/1602)
* fix: reflect configured keybindings in the status bar (https://github.com/zellij-org/zellij/pull/1242)
* add: capability to dispatch actions from the cli (https://github.com/zellij-org/zellij/pull/1265)

  This feature is gated behind the `unstable` feature flag.
  Because the serialization format will be changed at some point.
  We would still already be glad about early feedback on this feature.

  Can be invoked through `zellij action [ACTIONS]`.

  Automatically sends the action to the current session, or if there is just one
  to the single session, if there are multiple sessions, then the session name
  must be specified.

  Example:

  ```
  zellij
  zellij action NewTab:
  ```

  Send actions to a specific session:
  ```
  zellij -s fluffy-cat
  zellij -s fluffy-cat action 'NewPane: , WriteChars: "echo Purrr\n"'
  ```

  Open `htop` in a new tab:
  ```
  zj action "NewTab: {run: {command: {cmd: htop}}}"
  ```

## [0.30.0] - 2022-06-07
* fix: right and middle clicks creating selection (https://github.com/zellij-org/zellij/pull/1372)
* feat: Attach to sessions more conveniently by only typing their name's first character(s) (https://github.com/zellij-org/zellij/pull/1360)
* fix: a small typo (https://github.com/zellij-org/zellij/pull/1390)
* feat: show subcommand aliases in help output (https://github.com/zellij-org/zellij/pull/1409)
* chore(dependencies): rename crate `suggestion` -> `suggest` (https://github.com/zellij-org/zellij/pull/1387)
* fix: update to output error when using `--layout` (https://github.com/zellij-org/zellij/pull/1413)
* fix: ANSI output sent to terminal on resize in certain cases (https://github.com/zellij-org/zellij/pull/1384)
* fix: freeze when pasting large amounts of text to vim (https://github.com/zellij-org/zellij/pull/1383)
* feat: new action to dump the scrollbuffer to a file (https://github.com/zellij-org/zellij/pull/1375)
* fix(strider): update out of range index in files (https://github.com/zellij-org/zellij/pull/1425)
* feat: strip debug symbols of release builds 20% size reduction, MSRV is now `1.59` (https://github.com/zellij-org/zellij/pull/1177)
* chore(dependencies): update `names` and `dialoguer` crates (https://github.com/zellij-org/zellij/pull/1430)
* fix: add checking for missing extensions (https://github.com/zellij-org/zellij/pull/1432)
* fix: client process hanging / not exiting when terminal emulator was closed (https://github.com/zellij-org/zellij/pull/1433)
* BREAKING CHANGE: merge `--layout` and `--layout-path` (https://github.com/zellij-org/zellij/pull/1426)
* add: a version of the `tab-bar` plugin, that carries mode information, called `compact-bar`
also adds a new default layout called `compact`, which can be loaded with: `zellij --layout compact`,
that loads the `compact-bar`. (https://github.com/zellij-org/zellij/pull/1450)
* feat: allow searching through and editing the pane scrollback with your default editor (https://github.com/zellij-org/zellij/pull/1456)
* fix: exit client loop on empty message from server (https://github.com/zellij-org/zellij/pull/1454)
* fix: mouse selection sometimes getting stuck (https://github.com/zellij-org/zellij/pull/1418)
* feat: tweak simplified UI (https://github.com/zellij-org/zellij/pull/1458)
* feat: add status more tips (https://github.com/zellij-org/zellij/pull/1462)
* add: new features to manpage (https://github.com/zellij-org/zellij/pull/1549)

## [0.29.1] - 2022-05-02
* fix: forward mouse events to plugin panes (https://github.com/zellij-org/zellij/pull/1369)

## [0.29.0] - 2022-05-02
* add: clarify copy to clipboard message (https://github.com/zellij-org/zellij/pull/1321)
* Terminal compatibility: fix ANSI scrolling regression (https://github.com/zellij-org/zellij/pull/1324)
* fix: send SIGHUP instead of SIGTERM when closing a pane (https://github.com/zellij-org/zellij/pull/1320)
* add: `copy_on_select` option to configure automatic copy behavior (https://github.com/zellij-org/zellij/pull/1298)
* fix: minor system improvements (https://github.com/zellij-org/zellij/pull/1328)
* add: add command for auto-start script (https://github.com/zellij-org/zellij/pull/1281)
* Terminal compatibility: fix cursor pane escape and invalid ansi crash (https://github.com/zellij-org/zellij/pull/1349)
* fix: recover from corrupted ipc bus state (https://github.com/zellij-org/zellij/pull/1351)
* Terminal compatibility: respond to foreground/background color ansi requests (OSC 10 and 11) (https://github.com/zellij-org/zellij/pull/1358)
* fix: avoid panic in link_handler.rs (https://github.com/zellij-org/zellij/pull/1356)
* Terminal compatibility: prevent wide chars from overflowing the title line (https://github.com/zellij-org/zellij/pull/1361)
* Terminal compatibility: adjust saved cursor position on resize (https://github.com/zellij-org/zellij/pull/1362)
* fix: avoid panic on renaming a floating pane (https://github.com/zellij-org/zellij/pull/1357)
* fix: change the way sessions are sorted (https://github.com/zellij-org/zellij/pull/1347)
* fix: improve mouse event reporting, avoid clicks on plugin panes causing active pane scrolling (https://github.com/zellij-org/zellij/pull/1329)

## [0.28.1] - 2022-04-13
* (BREAKING CHANGE) Feature: Improve theme usage and add default themes. Remove gray color from themes. (https://github.com/zellij-org/zellij/pull/1274)
* repo: add `.git-blame-ignore-revs-file` (https://github.com/zellij-org/zellij/pull/1295)
* add: `musl` target to `rust-toolchain` (https://github.com/zellij-org/zellij/pull/1294)
* fix: update termwiz to fix crash when pasting on wsl (https://github.com/zellij-org/zellij/pull/1303)
* add: nord theme example (https://github.com/zellij-org/zellij/pull/1304)
* Terminal compatibility: preserve background color when scrolling (https://github.com/zellij-org/zellij/pull/1305 and https://github.com/zellij-org/zellij/pull/1307)
* add: `overlays` to the `flake` `outputs`  (https://github.com/zellij-org/zellij/pull/1312)
* refactor: reduce code duplication in tiled_panes (https://github.com/zellij-org/zellij/pull/1299)
* Terminal compatibility: support XTWINOPS CSI 14 + 16 to query terminal pixel info (https://github.com/zellij-org/zellij/pull/1316)
* Fix: Update UI when next-to-last user manually detaches from the session (https://github.com/zellij-org/zellij/pull/1317)

## [0.27.0] - 2022-03-31
* Fix: feature `disable_automatic_asset_installation` (https://github.com/zellij-org/zellij/pull/1226)
* Fix: `wasm_vm` use `cache_dirs` for ephemeral plugin data (https://github.com/zellij-org/zellij/pull/1230)
* Bump `nix` version to `0.23.1` (https://github.com/zellij-org/zellij/pull/1234)
* Refactor: move tiled_panes to their own module (https://github.com/zellij-org/zellij/pull/1239)
* Add: allow rounded frame corners to be selected in the config (https://github.com/zellij-org/zellij/pull/1227)
* Deps: move from termion to termwiz (https://github.com/zellij-org/zellij/pull/1249)
* Fix: resolve crash when opening tab and zellij tmp dir does not exist (https://github.com/zellij-org/zellij/pull/1256)
* Fix: Behave properly when embedding floating pane into a fullscreen tiled pane (https://github.com/zellij-org/zellij/pull/1267)
* Fix: various screen crashes in some edge cases (https://github.com/zellij-org/zellij/pull/1269)
* Feat: Add Alt+Arrows quick navigation (https://github.com/zellij-org/zellij/pull/1264)
* Fix: don't crash on bad intermediate tab state (https://github.com/zellij-org/zellij/pull/1272)
* Fix: resolve crash when closing panes on single core systems (https://github.com/zellij-org/zellij/pull/1051)
* Terminal Compatibility: Behave properly when ansi scrolling down with an undefined scroll region (https://github.com/zellij-org/zellij/pull/1279)
* Fix: properly render selection when background color of characters is not set (https://github.com/zellij-org/zellij/pull/1250)
* Terminal Compatibility: revert previous incorrect change to csi erase display (https://github.com/zellij-org/zellij/pull/1283)

## [0.26.1] - 2022-03-16
* HOTFIX: Paste regression (https://github.com/zellij-org/zellij/commit/08d2014cfea1583059338a338bc4d5f632763fdb)
* Add: add error reporting system (https://github.com/zellij-org/zellij/pull/1038)
* Fix: switch to annotated release tags (https://github.com/zellij-org/zellij/pull/1223)

## [0.26.0] - 2022-03-11
* Fix: invalid assignment of `client_id` (https://github.com/zellij-org/zellij/pull/1052)
* Add: action to send `^b` in `tmux-mode` (https://github.com/zellij-org/zellij/pull/1106)
* Add: various action bindings to `tmux-mode` (https://github.com/zellij-org/zellij/pull/1098)
* Terminal compatibility: set terminal title properly (https://github.com/zellij-org/zellij/pull/1094)
* Fix: handle discontiguous STDIN input (https://github.com/zellij-org/zellij/issues/1117)
* Terminal compatibility: fix alternate screen clearing (https://github.com/zellij-org/zellij/pull/1120)
* Add: information about clippy lints (https://github.com/zellij-org/zellij/pull/1126)
* Bump `suggestion` dependency (https://github.com/zellij-org/zellij/pull/1124)
* Add: detach `action` to `tmux-mode` (https://github.com/zellij-org/zellij/pull/1116)
* Add: initial `nix` support (https://github.com/zellij-org/zellij/pull/1131)
* Fix: unused code warnings (https://github.com/zellij-org/zellij/pull/1087)
* Add: support `cargo-binstall` (https://github.com/zellij-org/zellij/pull/1129)
* Fix: do not use current cursor style in csi erase display (solve `btm` rendering issue) (https://github.com/zellij-org/zellij/pull/1142)
* Fix: ensure e2e tests use current plugins (https://github.com/zellij-org/zellij/pull/1047)
* Add: manpage to nix package (https://github.com/zellij-org/zellij/pull/1148)
* Fix: terminal title passthrough on not showing pane frames (https://github.com/zellij-org/zellij/pull/1113)
* Add: ability to set `ENVIRONMENT VARIABLES` inside of the config and layout's (https://github.com/zellij-org/zellij/pull/1154)
* Add: binary cache to zellij `cachix use zellij` (https://github.com/zellij-org/zellij/pull/1157)
* Fix: improve layout naming (https://github.com/zellij-org/zellij/pull/1160)
* Add: installation instructions for `Void Linux` (https://github.com/zellij-org/zellij/pull/1165)
* (BREAKING CHANGE) Fix: `list-session` to error and stderr on fail (https://github.com/zellij-org/zellij/pull/1174)
  This is a BREAKING CHANGE for people that relied on the
  error code and the stdout of this command on fail.
* Add: dynamic completions for `fish` shell (https://github.com/zellij-org/zellij/pull/1176)
* Fix: typo in completion (https://github.com/zellij-org/zellij/pull/1183)
* Fix: improve detach instruction (https://github.com/zellij-org/zellij/pull/1161)
* Fix: update tooltip after hiding floating panes with mouse (https://github.com/zellij-org/zellij/pull/1186)
* Fix: do not start move floating pane when selecting with mouse and cursor leaves pane (https://github.com/zellij-org/zellij/pull/1186)
* Terminal compatibility: replace wide-characters under cursor properly (https://github.com/zellij-org/zellij/pull/1196)
* Terminal compatibility: only adjust home and end keys in cursor keys mode (https://github.com/zellij-org/zellij/pull/1190)
* Add: initial support for forwarding mouse events to applications (`SGR` format only) (https://github.com/zellij-org/zellij/pull/1191)
* Fix: allow `POSIX` style overrides for most config flags (https://github.com/zellij-org/zellij/pull/1205)

## [0.25.0] - 2022-02-22
* Fix: replace the library with the dependency problem (https://github.com/zellij-org/zellij/pull/1001)
* Fix: crash when opening pane in non-existent cwd (https://github.com/zellij-org/zellij/pull/995)
* Feature: add `copy-command` option (https://github.com/zellij-org/zellij/pull/996)
* Feature: update parsing crate to `clap v3.0` (https://github.com/zellij-org/zellij/pull/1017)
* Feature: accept only printable unicode char when rename pane or tab name (https://github.com/zellij-org/zellij/pull/1016)
* Fix: scroll page up/down by actual amount of rows (https://github.com/zellij-org/zellij/pull/1025)
* Fix: handle csi erase param 3 (https://github.com/zellij-org/zellij/pull/1026)
* Add: theme example for `tokyo-night` (https://github.com/zellij-org/zellij/pull/1015)
* Fix: log a warning, if a user-configured mode has no actions associated and is active (https://github.com/zellij-org/zellij/pull/1035)
* Feature: add focus attribute in layout (https://github.com/zellij-org/zellij/pull/958)
* Compatibility: disable scrollback in alternate screen (https://github.com/zellij-org/zellij/pull/1032)
* Feature: add `copy-clipboard` option (https://github.com/zellij-org/zellij/pull/1022)
* Fix: update the confusing tips on `RenamePane` (https://github.com/zellij-org/zellij/pull/1045)
* Feature: add floating panes (https://github.com/zellij-org/zellij/pull/1066)
* Fix: bump up internal `autocfg` dependency to `1.1.0` (https://github.com/zellij-org/zellij/pull/1071)
* Feature: add tmux mode (https://github.com/zellij-org/zellij/pull/1073)
* Fix: improve copy of wrapped lines (https://github.com/zellij-org/zellij/pull/1069)
* Fix: prefer last active pane when changing focus (https://github.com/zellij-org/zellij/pull/1076)

## [0.24.0] - 2022-01-05
* Terminal compatibility: properly handle insertion of characters in a line with wide characters (https://github.com/zellij-org/zellij/pull/964)
* Terminal compatibility: properly handle deletion of characters in a line with wide characters (https://github.com/zellij-org/zellij/pull/965)
* Fix: properly remove clients when detaching from a session (https://github.com/zellij-org/zellij/pull/966)
* Fix: plugin theme coloring (https://github.com/zellij-org/zellij/pull/975)
* Fix: prevent unhandled mouse events escape to terminal (https://github.com/zellij-org/zellij/pull/976)
* Fix: ensure clippy runs on all targets (https://github.com/zellij-org/zellij/pull/972)
* Fix: atomically create default assets every time a session starts (https://github.com/zellij-org/zellij/pull/961)
* Fix: Allow multiple users to switch tabs with the mouse (https://github.com/zellij-org/zellij/pull/959)
* Fix: Allow switching tabs with the mouse when pane is in fullscreen (https://github.com/zellij-org/zellij/pull/977)
* Fix: pass bell (helpful for eg. desktop notifications) from terminal to desktop (https://github.com/zellij-org/zellij/pull/981)
* Fix: tab click crash on mouse click with multiple users (https://github.com/zellij-org/zellij/pull/984)
* Fix: accidental tab synchronization bug between multiple users when clicking with mouse (https://github.com/zellij-org/zellij/pull/986)
* Fix: Properly move users out of closed tab in a multiuser session (https://github.com/zellij-org/zellij/pull/990)
* Feature: Pass active pane title to terminal emulator (https://github.com/zellij-org/zellij/pull/980)
* Feature: Improve default keybindings (https://github.com/zellij-org/zellij/pull/991)
* Feature: Configurable scroll buffer size (https://github.com/zellij-org/zellij/pull/936)

## [0.23.0] - 2021-12-20
* Feature: add collaboration support - multiple users using multiple cursors (https://github.com/zellij-org/zellij/pull/957)

## [0.22.1] - 2021-12-14
* Hotfix: Focus fullscreen pane when switching tab focus (https://github.com/zellij-org/zellij/pull/941)

## [0.22.0] - 2021-12-13
* Fix: missing themes in configuration merge (https://github.com/zellij-org/zellij/pull/913)
* Fix: add `gray` to theme section (https://github.com/zellij-org/zellij/pull/914)
* Fix: prevent zellij session from attaching to itself (https://github.com/zellij-org/zellij/pull/911)
* Terminal compatibility: fix flaky scrolling issue (https://github.com/zellij-org/zellij/pull/915)
* Fix: handle pasted text properly in windows terminal (https://github.com/zellij-org/zellij/pull/917)
* Fix: update example config options (https://github.com/zellij-org/zellij/pull/920)
* Fix: correct handling of unbinds (https://github.com/zellij-org/zellij/issues/923)
* Fix: improve performance when resizing window with a large scrollback buffer (https://github.com/zellij-org/zellij/pull/895)
* Fix: support multiple users in plugins (https://github.com/zellij-org/zellij/pull/930)
* Fix: update default layouts (https://github.com/zellij-org/zellij/pull/926)
* Add: infrastructure to show distinct tips in the `status-bar` plugin (https://github.com/zellij-org/zellij/pull/926)
* Feature: Allow naming panes (https://github.com/zellij-org/zellij/pull/928)

## [0.21.0] - 2021-11-29
* Add: initial preparations for overlay's (https://github.com/zellij-org/zellij/pull/871)
* Add: initial `zellij.desktop` file (https://github.com/zellij-org/zellij/pull/870)
* Add: section for third party repositories `THIRD_PARTY_INSTALL.md` (https://github.com/zellij-org/zellij/pull/857)
* Add: suggestion for similar session name, on attach (https://github.com/zellij-org/zellij/pull/843)
* Fix: handling and overwriting options through the cli (https://github.com/zellij-org/zellij/pull/859)

  THIS IS A BREAKING CHANGE:
  Previously it was only possible to turn off certain features through the cli,
  now it also is possible to overwrite this behavior - for that the following changed:

  - renamed and inverted:
  ```
  disable_mouse_mode -> mouse_mode
  no_pane_frames -> pane_frames
  ```
  - cli options added:
  ```
  mouse-mode [bool]
  pane-frames [bool]
  simplified-ui [bool]
  ```
  - cli flag removed:
  ```
  simplified-ui
  ```

  Now the cli options can optionally be toggled on, even if the config
  turns it off, example:
  ```
  zellij options --mouse-mode true
  ```
* Fix: fix CSI cursor next line not moving cursor to beginning of line after moving it down (https://github.com/zellij-org/zellij/pull/863)
* Refactor: Support multiple users in `Tab`s (https://github.com/zellij-org/zellij/pull/864)
* Refactor: close_pane returns closed pane (https://github.com/zellij-org/zellij/pull/853)
* Add: ability to configure zellij through layouts (https://github.com/zellij-org/zellij/pull/866)
* Refactor: simplify terminal character style diff (https://github.com/zellij-org/zellij/pull/839)
* Fix: improve performance with large scrollback buffer (https://github.com/zellij-org/zellij/pull/881)
* Add: support osc8 escape code (https://github.com/zellij-org/zellij/pull/822)
* Add: optionally leave ephemeral modes by pressing the `esc` key to default config (https://github.com/zellij-org/zellij/pull/889)
* Feature: Multiple users UI for panes behind a turned-off feature flag (https://github.com/zellij-org/zellij/pull/897)
* Add: plugin api, to provide version information to plugins (https://github.com/zellij-org/zellij/pull/894)


## [0.20.1] - 2021-11-10
* Add: initial session name to layout template (https://github.com/zellij-org/zellij/pull/789)
* Fix: simplify matches (https://github.com/zellij-org/zellij/pull/844)
* Add: support darwin builds on ci (https://github.com/zellij-org/zellij/pull/846)
* Add: e2e instructions for x86 and arm darwin systems (https://github.com/zellij-org/zellij/pull/846)
* Fix: use key-value style for `docker-compose` (https://github.com/zellij-org/zellij/issues/338)
* Fix: unify zellij environment variable handling (https://github.com/zellij-org/zellij/pull/842)
* Add: toggle boolean options with cli flags (https://github.com/zellij-org/zellij/pull/855)

* HOTFIX: fix pasting regression (https://github.com/zellij-org/zellij/pull/858)

## [0.20.0] - 2021-11-08
* Fix: improve performance of echoed keystrokes (https://github.com/zellij-org/zellij/pull/798)
* Add: Use hyperlinks for the setup information (https://github.com/zellij-org/zellij/pull/768)
* Feature: Rotate Pane location (https://github.com/zellij-org/zellij/pull/802)
* Terminal compatibility: improve handling of wide-characters when inserted mid-line (https://github.com/zellij-org/zellij/pull/806)
* Fix: plugins are now only compiled once and cached on disk (https://github.com/zellij-org/zellij/pull/807)
* Fix: pasted text performs much faster and doesn't kill Termion (https://github.com/zellij-org/zellij/pull/810)
* Fix: resizing/scrolling through heavily wrapped panes no longer hangs (https://github.com/zellij-org/zellij/pull/814)
* Terminal compatibility: properly handle HOME/END keys in eg. vim/zsh (https://github.com/zellij-org/zellij/pull/815)
* Fix: Typo (https://github.com/zellij-org/zellij/pull/821)
* Fix: Update `cargo-make` instructions post `v0.35.3` (https://github.com/zellij-org/zellij/pull/819)
* Fix: Unused import for darwin systems (https://github.com/zellij-org/zellij/pull/820)
* Add: `WriteChars` action (https://github.com/zellij-org/zellij/pull/825)
* Fix: typo and grammar (https://github.com/zellij-org/zellij/pull/826)
* Add: `rust-version` - msrv field to `Cargo.toml` (https://github.com/zellij-org/zellij/pull/828)
* Fix: improve memory utilization, reap both sides of pty properly and do not expose open FDs to child processes (https://github.com/zellij-org/zellij/pull/830)
* Fix: move from the deprecated `colors_transform` to `colorsys` (https://github.com/zellij-org/zellij/pull/832)
* Feature: plugins can now detect right mouse clicks (https://github.com/zellij-org/zellij/pull/801)
* Fix: open pane in cwd even when explicitly specifying shell (https://github.com/zellij-org/zellij/pull/834)
* Fix: do not resize panes below minimum (https://github.com/zellij-org/zellij/pull/838)
* Feature: Non directional resize of panes (https://github.com/zellij-org/zellij/pull/520)
* Add: `colored` crate to replace manual color formatting (https://github.com/zellij-org/zellij/pull/837)
* Add: introduce `thiserrror` to simplify error types (https://github.com/zellij-org/zellij/pull/836)
* Add: support `--index` option for the `attach` subcommand in order to
  choose the session indexed by the provided creation date (https://github.com/zellij-org/zellij/pull/824)
* Fix: simplify the main function significantly (https://github.com/zellij-org/zellij/pull/829)
* Feature: half page scrolling actions (https://github.com/zellij-org/zellij/pull/813)

## [0.19.0] - 2021-10-20
* Fix: Prevent text overwrite when scrolled up (https://github.com/zellij-org/zellij/pull/655)
* Add: Treat empty config files as empty yaml documents (https://github.com/zellij-org/zellij/pull/720)
* Fix: Commands that don't interact with the config file don't throw errors on malformed config files (https://github.com/zellij-org/zellij/pull/765)
* Add: Add config options to default config file (https://github.com/zellij-org/zellij/pull/766)
* Fix: Properly clear "FULLSCREEN" status when a pane exits on its own (https://github.com/zellij-org/zellij/pull/757)
* Refactor: handle clients in tabs/screen (https://github.com/zellij-org/zellij/pull/770)
* Feature: kill-session and kill-all-sessions cli commands (https://github.com/zellij-org/zellij/pull/745)
* Fix: Keep default file permissions for new files (https://github.com/zellij-org/zellij/pull/777)
* Feature: Add mouse events to plugins – including strider and the tab-bar (https://github.com/zellij-org/zellij/pull/629)
* Feature: Directional movement of panes (https://github.com/zellij-org/zellij/pull/762)
* Refactor: More groundwork to support multiple-clients in tabs (https://github.com/zellij-org/zellij/pull/788)

## [0.18.1] - 2021-09-30

* HOTFIX: mouse selection now working (https://github.com/zellij-org/zellij/pull/752)
* HOTFIX: prevent strider from descending into /host folder (https://github.com/zellij-org/zellij/pull/753)

## [0.18.0] - 2021-09-29
* Fix: Properly open new pane with CWD also when switching to a new tab (https://github.com/zellij-org/zellij/pull/729)
* Feature: Option to create a new session if attach fails (`zellij attach --create`) (https://github.com/zellij-org/zellij/pull/731)
* Feature: Added the new `Visible` event, allowing plugins to detect if they are visible in the current tab (https://github.com/zellij-org/zellij/pull/717)
* Feature: Plugins now have access to a data directory at `/data` – the working directory is now mounted at `/host` instead of `.` (https://github.com/zellij-org/zellij/pull/723)
* Feature: Add ability to solely specify the tab name in the `tabs` section (https://github.com/zellij-org/zellij/pull/722)
* Feature: Plugins can be configured and the groundwork for "Headless" plugins has been laid (https://github.com/zellij-org/zellij/pull/660)
* Automatically update `example/default.yaml` on release (https://github.com/zellij-org/zellij/pull/736)
* Feature: allow mirroring sessions in multiple terminal windows (https://github.com/zellij-org/zellij/pull/740)
* Feature: display a message when the current pane is in full-screen (https://github.com/zellij-org/zellij/pull/450)
* Terminal compatibility: handle cursor movements outside scroll region (https://github.com/zellij-org/zellij/pull/746)
* Terminal compatibility: scroll lines into scrollback when clearing viewport (https://github.com/zellij-org/zellij/pull/747)

## [0.17.0] - 2021-09-15
* New panes/tabs now open in CWD of focused pane (https://github.com/zellij-org/zellij/pull/691)
* Fix bug when opening new tab the new pane's viewport would sometimes be calculated incorrectly (https://github.com/zellij-org/zellij/pull/683)
* Fix bug when in some cases closing a tab would not clear the previous pane's contents (https://github.com/zellij-org/zellij/pull/684)
* Fix bug where tabs would sometimes be created with the wrong index in their name (https://github.com/zellij-org/zellij/pull/686)
* Fix bug where wide chars would mess up pane titles (https://github.com/zellij-org/zellij/pull/698)
* Fix various borderless-frame in viewport bugs (https://github.com/zellij-org/zellij/pull/697)
* Fix example configuration file (https://github.com/zellij-org/zellij/pull/693)
* Fix various tab bar responsiveness issues (https://github.com/zellij-org/zellij/pull/703)
* Allow plugins to run system commands (https://github.com/zellij-org/zellij/pull/666)
  * This has also added a temporary new permission flag that needs to be specified in the layout. This is a breaking change:
    ```yaml
    ...
    plugin: strider
    ...
    ```
    has become:
    ```yaml
    plugin:
      path: strider
    ```
    A plugin can be given command executing permission with:
    ```yaml
    plugin:
      path: strider
      _allow_exec_host_cmd: true
    ```
* Use the unicode width in tab-bar plugin, for tab names (https://github.com/zellij-org/zellij/pull/709)
* Fix automated builds that make use of the `setup` subcommand (https://github.com/zellij-org/zellij/pull/711)
* Add option to specify a tabs name in the tab `layout` file (https://github.com/zellij-org/zellij/pull/715)
* Improve handling of empty valid `yaml` files (https://github.com/zellij-org/zellij/pull/716)
* Add options subcommand to attach (https://github.com/zellij-org/zellij/pull/718)
* Fix: do not pad empty pane frame title (https://github.com/zellij-org/zellij/pull/724)
* Fix: Do not overflow empty lines when resizing panes (https://github.com/zellij-org/zellij/pull/725)


## [0.16.0] - 2021-08-31
* Plugins don't crash zellij anymore on receiving mouse events (https://github.com/zellij-org/zellij/pull/620)
* A universal logging system has been implemented (https://github.com/zellij-org/zellij/pull/592)
  * Added [`log`](https://docs.rs/log/0.4.14/log/#macros) crate support for logging within Zellij
  * Messages sent over the `stderr` of plugins are now logged as well, bringing back `dbg!` support!
* Add displaying of the `session-name` to the `tab-bar` (https://github.com/zellij-org/zellij/pull/608)
* Add command to dump `layouts` to stdout (https://github.com/zellij-org/zellij/pull/623)
  * `zellij setup --dump-layout [LAYOUT]` [default, strider, disable-status]
* Add `action`: `ScrollToBottom` (https://github.com/zellij-org/zellij/pull/626)
  * Bound by default to `^c` in `scroll` mode, scrolls to bottom and exists the scroll mode
* Simplify deserialization slightly (https://github.com/zellij-org/zellij/pull/633)
* Fix update plugin attributes on inactive tab (https://github.com/zellij-org/zellij/pull/634)
* New pane UI: draw pane frames - can be disabled with ctrl-p + z, or through configuration (https://github.com/zellij-org/zellij/pull/643)
* Terminal compatibility: support changing index colors through OSC 4 and similar (https://github.com/zellij-org/zellij/pull/646)
* Fix various shells (eg. nushell) unexpectedly exiting when the user presses ctrl-c (https://github.com/zellij-org/zellij/pull/648)
* Fix line wrapping while scrolling (https://github.com/zellij-org/zellij/pull/650)
* Indicate to the user when text is copied to the clipboard with the mouse (https://github.com/zellij-org/zellij/pull/642)
* Terminal compatibility: properly paste multilines (https://github.com/zellij-org/zellij/pull/653 + https://github.com/zellij-org/zellij/pull/658)
* Terminal compatibility: fix progress bar line overflow (http://github.com/zellij-org/zellij/pull/656)
* Add action to toggle between tabs `ToggleTab`, bound by default to [TAB] in tab mode (https://github.com/zellij-org/zellij/pull/622)
* Terminal compatibility: properly handle cursor shape changes in eg. Neovim (https://github.com/zellij-org/zellij/pull/659)
* The resize and layout systems have been overhauled (https://github.com/zellij-org/zellij/pull/568)
  * Resizing a terminal then returning it to its original size will now always return panes to their original sizes and positions
  * Resize mode resizes panes by 5% of the space on screen, not some fixed number
  * Panes on-screen keep their ratios – a screen split 50/50 between two panes will remain 50/50 even as the terminal is resized (https://github.com/zellij-org/zellij/issues/406)
  * The terminal can now be resized without leaving fullscreen mode
  * Layout parts are split into equal percentages if no explicit split-size is given (https://github.com/zellij-org/zellij/issues/619)
  * Fixed display of the tab bar at small terminal widths
* Add `tabs` to `layouts` (https://github.com/zellij-org/zellij/pull/625)

  The layout has now a template, and tabs section.
  The template specifies the location a tab is inserted in with `body: true`.

  Eg:
  ```
  ---
  template:
    direction: Horizontal
    parts:
      - direction: Vertical
        borderless: true
        split_size:
          Fixed: 1
        run:
          plugin: tab-bar
      - direction: Vertical # <= The location of
        body: true          # <= the inserted tab.
      - direction: Vertical
        borderless: true
        split_size:
          Fixed: 2
        run:
          plugin: status-bar
  tabs:
    - direction: Vertical # <= Multiple tabs can be
    - direction: Vertical # <= specified in the layout.
    - direction: Vertical
  ```

  The `NewTab` action can optionally be bound to open
  a layout that is assumed to be in the new `tabs` section

  This is a BREAKING CHANGE for people that have the
  `NewTab` action already bound in the config file:
  ```
  - action: [NewTab, ]
    key: [F: 5,]
  ```
  must now be specified as:
  ```
  - action: [NewTab: ,]
    key: [F: 5,]
  ```

  Optionally a layout that should be opened on the new tab can be
  specified:
  ```
  - action: [NewTab: {
    direction: Vertical,
    parts: [ {direction: Horizontal, split_size: {Percent: 50}},
    {direction: Horizontal, run: {command: {cmd: "htop"}}},],
    key: [F: 6,]
  ```


## [0.15.0] - 2021-07-19
* Kill children properly (https://github.com/zellij-org/zellij/pull/601)
* Change name of `Run` binding for actions (https://github.com/zellij-org/zellij/pull/602)
* Add running commands to `layouts` (https://github.com/zellij-org/zellij/pull/600)

  POSSIBLE BREAKING CHANGE for custom layouts:
  Plugins are under the run category now, that means:
  ```
  plugin: status-bar
  ```
  is now:
  ```
  run:
      plugin: status-bar
  ```
* Add `on_force_close` config option (https://github.com/zellij-org/zellij/pull/609)


## [0.14.0] - 2021-07-05
* Add improved error handling for layouts (https://github.com/zellij-org/zellij/pull/576)
* Change layout directory from data to config (https://github.com/zellij-org/zellij/pull/577)
  POSSIBLE BREAKING CHANGE:
  In case of having custom layouts in the previous
  `layout-dir` one can switch either the layouts to
  the new dir, or set the `layout-dir` to be the current
  `layout-dir`
* Fix `Makefile.toml` because of missing directory (https://github.com/zellij-org/zellij/pull/580)
* Autodetach on force close (https://github.com/zellij-org/zellij/pull/581)
* Add option to specify a default shell (https://github.com/zellij-org/zellij/pull/594)
* Add action to run bound commands in a pane (https://github.com/zellij-org/zellij/pull/596)
* Initial mouse support (https://github.com/zellij-org/zellij/pull/448)
* Add `layout-dir` to `setup --check` subcommand (https://github.com/zellij-org/zellij/pull/599)

## [0.13.0] - 2021-06-04
* Fix crash when padding before widechar (https://github.com/zellij-org/zellij/pull/540)
* Do not lag when reading input too fast (https://github.com/zellij-org/zellij/pull/536)
* Session name optional in attach command (https://github.com/zellij-org/zellij/pull/542)
* Fix build on platforms with TIOCGWINSZ / ioctl() integer type mismatch (https://github.com/zellij-org/zellij/pull/547)
* Fix(ui): session mode should be disabled in locked mode (https://github.com/zellij-org/zellij/pull/548)
* Add option to start in arbitrary modes (https://github.com/zellij-org/zellij/pull/513)
* Attaching to a session respects the `default_mode` setting of the client (https://github.com/zellij-org/zellij/pull/549)
* Add option to specify a color theme in the config (https://github.com/zellij-org/zellij/pull/550)
* Fix config options to not depend on `simplified_ui` (https://github.com/zellij-org/zellij/pull/556)
* Don't rename `unnamed` tabs upon deletion of other tabs (https://github.com/zellij-org/zellij/pull/554)
* Add layout to disable the status bar (https://github.com/zellij-org/zellij/pull/555)
* Significantly improve terminal pane performance (https://github.com/zellij-org/zellij/pull/567)

## [0.12.1] - 2021-05-28
* HOTFIX: fix Zellij not responding to input on certain terminals (https://github.com/zellij-org/zellij/issues/538)

## [0.12.0] - 2021-05-27
* Remove unused imports (https://github.com/zellij-org/zellij/pull/504)
* More Infrastructure changes for the upcoming session detach feature: run server and client in separate processes (https://github.com/zellij-org/zellij/pull/499)
* Restructuring cargo workspace: Separate client, server and utils into separate crates (https://github.com/zellij-org/zellij/pull/515)
* Terminal compatibility: handle most OSC sequences (https://github.com/zellij-org/zellij/pull/517)
* Split `layout` flag into `layout` and `layout-path` (https://github.com/zellij-org/zellij/pull/514)
* Fix behaviour of the `clean` flag (https://github.com/zellij-org/zellij/pull/519)
* Make distinction clearer between certain configuration flags (https://github.com/zellij-org/zellij/pull/529)
* Resource usage and performance improvements (https://github.com/zellij-org/zellij/pull/523)
* Feature: Detachable/Persistent sessions (https://github.com/zellij-org/zellij/pull/531)
* Terminal compatibility: Support wide characters (https://github.com/zellij-org/zellij/pull/535)

## [0.11.0] - 2021-05-15

This version is mostly an installation hotfix.

* Add `check` flag to `setup` subcommand, move `generate-completions` subcommand to `setup` flag (https://github.com/zellij-org/zellij/pull/503)
* Change the asset installation from an opt-in to an opt-out (https://github.com/zellij-org/zellij/pull/512)

## [0.10.0] - 2021-05-14
* Change Switch default config loading order of `HOME` and system (https://github.com/zellij-org/zellij/pull/488)
* Add support for requesting a simpler layout from plugins, move `clean` flag from `options` to `setup` (https://github.com/zellij-org/zellij/pull/479)
* Improve config loading slightly (https://github.com/zellij-org/zellij/pull/492)
* Terminal compatibility: preserve current style when clearing viewport (https://github.com/zellij-org/zellij/pull/493)
* Fix propagation of plugin ui request (https://github.com/zellij-org/zellij/pull/495)
* Handle pasted text properly (https://github.com/zellij-org/zellij/pull/494)
* Fix default keybinds for tab -> resize mode (https://github.com/zellij-org/zellij/pull/497)
* Terminal compatibility: device reports (https://github.com/zellij-org/zellij/pull/500)
* Forward unknown keys to the active terminal (https://github.com/zellij-org/zellij/pull/501)

## [0.9.0] - 2021-05-11
* Add more functionality to unbinding the default keybindings (https://github.com/zellij-org/zellij/pull/468)
* Terminal compatibility: fix support for CSI subparameters (https://github.com/zellij-org/zellij/pull/469)
* Move the sync command to tab mode (https://github.com/zellij-org/zellij/pull/412)
* Fix exit code of `dump-default-config` (https://github.com/zellij-org/zellij/pull/480)
* Feature: Switch tabs using `Alt + h/l` in normal mode if there are no panes in the direction (https://github.com/zellij-org/zellij/pull/471)
* Terminal Compatibility: various behaviour fixes (https://github.com/zellij-org/zellij/pull/486)
* Fix handling of `$HOME` `config` directory, especially relevant for darwin systems (https://github.com/zellij-org/zellij/pull/487)

## [0.8.0] - 2021-05-07
* Terminal compatibility: pass vttest 8 (https://github.com/zellij-org/zellij/pull/461)
* Add a Manpage (https://github.com/zellij-org/zellij/pull/455)
* Code infrastructure changes to support the upcoming session detach (https://github.com/zellij-org/zellij/pull/223)

## [0.7.0] - 2021-05-04
* Fix the tab '(Sync)' suffix in named tabs (https://github.com/zellij-org/zellij/pull/410)
* Improve performance when multiple panes are open (https://github.com/zellij-org/zellij/pull/318)
* Improve error reporting and tests of configuration (https://github.com/zellij-org/zellij/pull/423)
* Refactor install module to setup module (https://github.com/zellij-org/zellij/pull/431)
* Add theme support through xrdb (https://github.com/zellij-org/zellij/pull/239)
* Fix default keybindings in resize mode and add arrow parity in tab and scroll mode (https://github.com/zellij-org/zellij/pull/441)
* Terminal compatibility: pass vttest 2 and 3 (https://github.com/zellij-org/zellij/pull/447)
* Stabilize colors (https://github.com/zellij-org/zellij/pull/453)

## [0.6.0] - 2021-04-29
* Doesn't quit anymore on single `q` press while in tab mode  (https://github.com/zellij-org/zellij/pull/342)
* Completions are not assets anymore, but commands `option --generate-completion [shell]` (https://github.com/zellij-org/zellij/pull/369)
* Fixes in the default configuration `default.yaml` file. Adds initial tmux-compat keybindings `tmux.yaml` (https://github.com/zellij-org/zellij/pull/362)
* Added the `get_plugin_ids()` query function to the plugin API (https://github.com/zellij-org/zellij/pull/392)
* Implemented simple plugin timers via the `set_timeout()` call (https://github.com/zellij-org/zellij/pull/394)
* Added more configuration locations, changed `ZELLIJ_CONFIG` to `ZELLIJ_CONFIG_FILE` (https://github.com/zellij-org/zellij/pull/391)
* Improved keybind handling (https://github.com/zellij-org/zellij/pull/400)
* Added initial screen-compat keybinds `screen.yaml` (https://github.com/zellij-org/zellij/pull/399)
* Added the ability to synchronize input sent to panes (https://github.com/zellij-org/zellij/pull/395)
* Terminal fix: pass vttest 1 (https://github.com/zellij-org/zellij/pull/408)

## [0.5.1] - 2021-04-23
* Change config to flag (https://github.com/zellij-org/zellij/pull/300)
* Add ZELLIJ environment variable on startup (https://github.com/zellij-org/zellij/pull/305)
* Terminal fix: do not clear line if it's not there (https://github.com/zellij-org/zellij/pull/289)
* Do not allow opening new pane on the status bar (https://github.com/zellij-org/zellij/pull/314)
* Allow scrolling by full pages (https://github.com/zellij-org/zellij/pull/298)
* Reduce crate size by 4.8MB using `cargo diet`, to 77kB (https://github.com/zellij-org/zellij/pull/293)
* Draw UI properly when instantiated as the default terminal command (https://github.com/zellij-org/zellij/pull/323)
* Resolve ambiguous pane movements by their activity history (https://github.com/zellij-org/zellij/pull/294)

## [0.5.0] - 2021-04-20
Beta release with all the things<|MERGE_RESOLUTION|>--- conflicted
+++ resolved
@@ -17,11 +17,8 @@
 * fix: don't serialize when only ui elements present and provide post command disovery hook (https://github.com/zellij-org/zellij/pull/4276)
 * fix: use plugin `/host` folder as cwd when opening new panes (https://github.com/zellij-org/zellij/pull/4290)
 * fix: better command detection when serializing layouts for resurrection (https://github.com/zellij-org/zellij/pull/4287)
-<<<<<<< HEAD
 * fix: slow startup on very large caches (https://github.com/zellij-org/zellij/pull/4292)
-=======
 * fix: don't show popups in the welcome screen (https://github.com/zellij-org/zellij/pull/4294)
->>>>>>> 403f0a07
 
 ## [0.42.2] - 2025-04-15
 * refactor(terminal): track scroll_region as tuple rather than Option (https://github.com/zellij-org/zellij/pull/4082)
