//! Tasks related to zellij CI
use crate::{
    build,
    flags::{self, CiCmd, Cross, E2e},
};
use anyhow::Context;
use std::{ffi::OsString, path::{Path, PathBuf}};
use xshell::{cmd, Shell};

pub fn main(sh: &Shell, flags: flags::Ci) -> anyhow::Result<()> {
    let err_context = "failed to run CI task";

    match flags.subcommand {
        CiCmd::E2e(E2e {
            build: false,
            test: false,
            ..
        }) => Err(anyhow::anyhow!(
            "either '--build' or '--test' must be provided!"
        )),
        CiCmd::E2e(E2e {
            build: true,
            test: true,
            ..
        }) => Err(anyhow::anyhow!(
            "flags '--build' and '--test' are mutually exclusive!"
        )),
        CiCmd::E2e(E2e {
            build: true,
            test: false,
            ..
        }) => e2e_build(sh),
        CiCmd::E2e(E2e {
            build: false,
            test: true,
            args,
        }) => e2e_test(sh, args),
        CiCmd::Cross(Cross { triple }) => cross_compile(sh, &triple),
    }
    .context(err_context)
}

fn e2e_build(sh: &Shell) -> anyhow::Result<()> {
    let err_context = "failed to build E2E binary";

    build::build(
        sh,
        flags::Build {
            release: true,
            no_plugins: false,
            plugins_only: true,
        },
    )
    .context(err_context)?;

    // Copy plugins to e2e data-dir
    let plugin_dir = crate::asset_dir().join("plugins");
    let project_root = crate::project_root();
    let data_dir = project_root.join("target").join("e2e-data");
    let plugins: Vec<_> = std::fs::read_dir(plugin_dir)
        .context(err_context)?
        .filter_map(|dir_entry| {
            if let Ok(entry) = dir_entry {
                entry
                    .file_name()
                    .to_string_lossy()
                    .ends_with(".wasm")
                    .then_some(entry.path())
            } else {
                None
            }
        })
        .collect();

    sh.remove_path(&data_dir)
        .and_then(|_| sh.create_dir(&data_dir))
        .and_then(|_| sh.create_dir(&data_dir.join("plugins")))
        .context(err_context)?;

    for plugin in plugins {
        sh.copy_file(plugin, data_dir.join("plugins"))
            .context(err_context)?;
    }

    let _pd = sh.push_dir(project_root);
    crate::cargo()
        .and_then(|cargo| {
            cmd!(
                sh,
                "{cargo} build --release --target x86_64-unknown-linux-musl"
            )
            .run()
            .map_err(anyhow::Error::new)
        })
        .context(err_context)
}

fn e2e_test(sh: &Shell, args: Vec<OsString>) -> anyhow::Result<()> {
    let err_context = "failed to run E2E tests";

    e2e_build(sh).context(err_context)?;

    let _pd = sh.push_dir(crate::project_root());

    // set --no-default-features so the test binary gets built with the plugins from assets/plugins that just got built
    crate::cargo()
        .and_then(|cargo| {
<<<<<<< HEAD
            // e2e tests
            cmd!(sh, "{cargo} test -- --ignored --nocapture --test-threads 1")
                .args(args.clone())
                .run()
                .map_err(anyhow::Error::new)?;

            // plugin system tests are run here because they're medium-slow
            let _pd = sh.push_dir(Path::new("zellij-server"));
            println!("");
            let msg = format!(">> Testing Plugin System");
            crate::status(&msg);
            println!("{}", msg);

            cmd!(sh, "{cargo} test -- --ignored --nocapture --test-threads 1")
                .args(args.clone())
                .run()
                .with_context(|| format!("Failed to run tests for the Plugin System"))?;
            Ok(())
=======
            cmd!(
                sh,
                "{cargo} test --no-default-features -- --ignored --nocapture --test-threads 1"
            )
            .args(args)
            .run()
            .map_err(anyhow::Error::new)
>>>>>>> 30d0cffa
        })
        .context(err_context)
}

fn cross_compile(sh: &Shell, target: &OsString) -> anyhow::Result<()> {
    let err_context = || format!("failed to cross-compile for {target:?}");

    crate::cargo()
        .and_then(|cargo| {
            cmd!(sh, "{cargo} install mandown").run()?;
            Ok(cargo)
        })
        .and_then(|cargo| {
            cmd!(sh, "{cargo} install cross")
                .run()
                .map_err(anyhow::Error::new)
        })
        .with_context(err_context)?;

    build::build(
        sh,
        flags::Build {
            release: true,
            no_plugins: false,
            plugins_only: true,
        },
    )
    .and_then(|_| build::manpage(sh))
    .with_context(err_context)?;

    cross()
        .and_then(|cross| {
            cmd!(sh, "{cross} build --verbose --release --target {target}")
                .run()
                .map_err(anyhow::Error::new)
        })
        .with_context(err_context)
}

fn cross() -> anyhow::Result<PathBuf> {
    match which::which("cross") {
        Ok(path) => Ok(path),
        Err(e) => {
            eprintln!("!! 'cross' wasn't found but is needed for this build step.");
            eprintln!("!! Please install it with: `cargo install cross`");
            Err(e).context("couldn't find 'cross' executable")
        },
    }
}<|MERGE_RESOLUTION|>--- conflicted
+++ resolved
@@ -105,12 +105,14 @@
     // set --no-default-features so the test binary gets built with the plugins from assets/plugins that just got built
     crate::cargo()
         .and_then(|cargo| {
-<<<<<<< HEAD
             // e2e tests
-            cmd!(sh, "{cargo} test -- --ignored --nocapture --test-threads 1")
-                .args(args.clone())
-                .run()
-                .map_err(anyhow::Error::new)?;
+            cmd!(
+                sh,
+                "{cargo} test --no-default-features -- --ignored --nocapture --test-threads 1"
+            )
+            .args(args.clone())
+            .run()
+            .map_err(anyhow::Error::new)?;
 
             // plugin system tests are run here because they're medium-slow
             let _pd = sh.push_dir(Path::new("zellij-server"));
@@ -124,15 +126,6 @@
                 .run()
                 .with_context(|| format!("Failed to run tests for the Plugin System"))?;
             Ok(())
-=======
-            cmd!(
-                sh,
-                "{cargo} test --no-default-features -- --ignored --nocapture --test-threads 1"
-            )
-            .args(args)
-            .run()
-            .map_err(anyhow::Error::new)
->>>>>>> 30d0cffa
         })
         .context(err_context)
 }
