use std::os::unix::fs::FileTypeExt;
use std::time::SystemTime;
use std::{fs, io, process};
use suggestion::Suggest;
use zellij_utils::{
    consts::ZELLIJ_SOCK_DIR,
    envs,
    interprocess::local_socket::LocalSocketStream,
    ipc::{ClientToServerMsg, IpcSenderWithContext},
};

pub(crate) fn get_sessions() -> Result<Vec<String>, io::ErrorKind> {
    match fs::read_dir(&*ZELLIJ_SOCK_DIR) {
        Ok(files) => {
            let mut sessions = Vec::new();
            files.for_each(|file| {
                let file = file.unwrap();
                let file_name = file.file_name().into_string().unwrap();
                if file.file_type().unwrap().is_socket() && assert_socket(&file_name) {
                    sessions.push(file_name);
                }
            });
            Ok(sessions)
        }
        Err(err) if io::ErrorKind::NotFound != err.kind() => Err(err.kind()),
        Err(_) => Ok(Vec::with_capacity(0)),
    }
}

pub(crate) fn get_sessions_sorted_by_creation_date() -> anyhow::Result<Vec<String>> {
    match fs::read_dir(&*ZELLIJ_SOCK_DIR) {
        Ok(files) => {
            let mut sessions_with_creation_date: Vec<(String, SystemTime)> = Vec::new();
            for file in files {
                let file = file?;
                let file_name = file.file_name().into_string().unwrap();
                let file_created_at = file.metadata()?.created()?;
                if file.file_type()?.is_socket() && assert_socket(&file_name) {
                    sessions_with_creation_date.push((file_name, file_created_at));
                }
            }
            sessions_with_creation_date.sort_by_key(|x| x.1); // the oldest one will be the first

            let sessions = sessions_with_creation_date
                .iter()
                .map(|x| x.0.clone())
                .collect();
            Ok(sessions)
        }
        Err(err) if io::ErrorKind::NotFound != err.kind() => Err(err.into()),
        Err(_) => Ok(Vec::with_capacity(0)),
    }
}

fn assert_socket(name: &str) -> bool {
    let path = &*ZELLIJ_SOCK_DIR.join(name);
    match LocalSocketStream::connect(path) {
        Ok(stream) => {
            IpcSenderWithContext::new(stream).send(ClientToServerMsg::ClientExited);
            true
        }
        Err(e) if e.kind() == io::ErrorKind::ConnectionRefused => {
            drop(fs::remove_file(path));
            false
        }
        Err(_) => true,
    }
}

pub(crate) fn print_sessions(sessions: Vec<String>) {
    let curr_session = envs::get_session_name().unwrap_or_else(|_| "".into());
    sessions.iter().for_each(|session| {
        let suffix = if curr_session == *session {
            " (current)"
        } else {
            ""
        };
        println!("{}{}", session, suffix);
    })
}

pub(crate) fn print_sessions_with_index(sessions: Vec<String>) {
    let curr_session = envs::get_session_name().unwrap_or_else(|_| "".into());
    for (i, session) in sessions.iter().enumerate() {
        let suffix = if curr_session == *session {
            " (current)"
        } else {
            ""
        };
        println!("{}: {}{}", i, session, suffix);
    }
}

pub(crate) enum ActiveSession {
    None,
    One(String),
    Many,
}

pub(crate) fn get_active_session() -> ActiveSession {
    match get_sessions() {
        Ok(sessions) if sessions.is_empty() => ActiveSession::None,
        Ok(mut sessions) if sessions.len() == 1 => ActiveSession::One(sessions.pop().unwrap()),
        Ok(_) => ActiveSession::Many,
        Err(e) => {
            eprintln!("Error occurred: {:?}", e);
            process::exit(1);
        }
    }
}

pub(crate) fn kill_session(name: &str) {
    let path = &*ZELLIJ_SOCK_DIR.join(name);
    match LocalSocketStream::connect(path) {
        Ok(stream) => {
            IpcSenderWithContext::new(stream).send(ClientToServerMsg::KillSession);
        }
        Err(e) => {
            eprintln!("Error occurred: {:?}", e);
            process::exit(1);
        }
    };
}

pub(crate) fn list_sessions() {
    let exit_code = match get_sessions() {
        Ok(sessions) if !sessions.is_empty() => {
            print_sessions(sessions);
            0
        }
        Ok(_) => {
            println!("No active zellij sessions found.");
            0
        }
        Err(e) => {
            eprintln!("Error occurred: {:?}", e);
            1
        }
    };
    process::exit(exit_code);
}

pub(crate) fn session_exists(name: &str) -> Result<bool, io::ErrorKind> {
    return match get_sessions() {
        Ok(sessions) if sessions.iter().any(|s| s == name) => Ok(true),
        Ok(_) => Ok(false),
        Err(e) => Err(e),
    };
}

pub(crate) fn assert_session(name: &str) {
    match session_exists(name) {
<<<<<<< HEAD
        Ok(result) if result => return,
        Ok(_) => println!("No session named {:?} found.", name),
        Err(e) => eprintln!("Error occurred: {:?}", e),
=======
        Ok(result) => {
            if result {
                return;
            } else {
                println!("No session named {:?} found.", name);
                if let Some(sugg) = get_sessions().unwrap().suggest(name) {
                    println!("  help: Did you mean `{}`?", sugg);
                }
            }
        }
        Err(e) => {
            eprintln!("Error occurred: {:?}", e);
        }
>>>>>>> 00b47b30
    };
    process::exit(1);
}

pub(crate) fn assert_session_ne(name: &str) {
    match session_exists(name) {
        Ok(result) if !result => return,
        Ok(_) => println!("Session with name {:?} already exists. Use attach command to connect to it or specify a different name.", name),
        Err(e) => eprintln!("Error occurred: {:?}", e),
    };
    process::exit(1);
}<|MERGE_RESOLUTION|>--- conflicted
+++ resolved
@@ -150,11 +150,6 @@
 
 pub(crate) fn assert_session(name: &str) {
     match session_exists(name) {
-<<<<<<< HEAD
-        Ok(result) if result => return,
-        Ok(_) => println!("No session named {:?} found.", name),
-        Err(e) => eprintln!("Error occurred: {:?}", e),
-=======
         Ok(result) => {
             if result {
                 return;
@@ -168,7 +163,6 @@
         Err(e) => {
             eprintln!("Error occurred: {:?}", e);
         }
->>>>>>> 00b47b30
     };
     process::exit(1);
 }
