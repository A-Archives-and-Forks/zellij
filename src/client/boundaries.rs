--- conflicted
+++ resolved
@@ -1,15 +1,9 @@
-<<<<<<< HEAD
-use crate::{common::{input::handler::Palette, colors, input::handler::InputMode}, tab::Pane};
+use crate::tab::Pane;
 use ansi_term::Colour::RGB;
-=======
-use crate::tab::Pane;
-use ansi_term::Colour;
->>>>>>> d818661c
 use std::collections::HashMap;
-use zellij_tile::data::InputMode;
+use zellij_tile::data::{colors, InputMode, Palette};
 
 use std::fmt::{Display, Error, Formatter};
-
 pub mod boundary_type {
     pub const TOP_RIGHT: &str = "┐";
     pub const VERTICAL: &str = "│";
@@ -56,7 +50,11 @@
         match self.invisible {
             true => write!(f, " "),
             false => match self.color {
-                Some(color) => write!(f, "{}", RGB(color.0, color.1, color.2).paint(self.boundary_type)),
+                Some(color) => write!(
+                    f,
+                    "{}",
+                    RGB(color.0, color.1, color.2).paint(self.boundary_type)
+                ),
                 None => write!(f, "{}", self.boundary_type),
             },
         }
