--- conflicted
+++ resolved
@@ -23,14 +23,6 @@
     if let Some(Command::Sessions(Sessions::ListSessions)) = opts.command {
         list_sessions();
     }
-
-    let (config, layout, config_options) = match Setup::from_options(&opts) {
-        Ok(results) => results,
-        Err(e) => {
-            eprintln!("{}", e);
-            process::exit(1);
-        }
-    };
 
     atomic_create_dir(&*ZELLIJ_TMP_DIR).unwrap();
     atomic_create_dir(&*ZELLIJ_TMP_LOG_DIR).unwrap();
@@ -62,6 +54,14 @@
                 session_name = Some(get_active_session());
             }
 
+            let (config, _, config_options) = match Setup::from_options(&opts) {
+                Ok(results) => results,
+                Err(e) => {
+                    eprintln!("{}", e);
+                    process::exit(1);
+                }
+            };
+
             start_client(
                 Box::new(os_input),
                 opts,
@@ -70,6 +70,14 @@
                 None,
             );
         } else {
+            let (config, layout, _) = match Setup::from_options(&opts) {
+                Ok(results) => results,
+                Err(e) => {
+                    eprintln!("{}", e);
+                    process::exit(1);
+                }
+            };
+
             let session_name = opts
                 .session
                 .clone()
@@ -81,19 +89,6 @@
             #[cfg(not(disable_automatic_asset_installation))]
             populate_data_dir(&data_dir);
 
-<<<<<<< HEAD
-            let layout_dir = config_options.layout_dir.or_else(|| {
-                get_layout_dir(opts.config_dir.clone().or_else(find_default_config_dir))
-            });
-            let layout = Layout::from_path_or_default(
-                opts.layout.as_ref(),
-                opts.layout_path.as_ref(),
-                layout_dir,
-            )
-            .map(|layout| layout.construct_main_layout());
-
-=======
->>>>>>> 309f4a62
             start_client(
                 Box::new(os_input),
                 opts,
