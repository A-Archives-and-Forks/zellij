use crate::plugins::plugin_map::{PluginEnv, PluginMap, RunningPlugin, Subscriptions};
use crate::plugins::plugin_worker::{plugin_worker, RunningWorker};
<<<<<<< HEAD
use crate::plugins::zellij_exports::zellij_exports;
=======
use crate::plugins::zellij_exports::{wasi_read_string, wasi_write_object, zellij_exports};
>>>>>>> c3e140cb
use crate::plugins::PluginId;
use highway::{HighwayHash, PortableHash};
use log::info;
use std::{
    collections::{HashMap, HashSet},
    fs,
    path::PathBuf,
    sync::{Arc, Mutex},
};
use url::Url;
use wasmer::{ChainableNamedResolver, Instance, Module, Store};
use wasmer_wasi::{Pipe, WasiState};

use crate::{
    logging_pipe::LoggingPipe, screen::ScreenInstruction, thread_bus::ThreadSenders,
    ui::loading_indication::LoadingIndication, ClientId,
};

use zellij_utils::{
    consts::{ZELLIJ_CACHE_DIR, ZELLIJ_SESSION_CACHE_DIR, ZELLIJ_TMP_DIR},
    data::PluginCapabilities,
    errors::prelude::*,
    input::command::TerminalAction,
    input::layout::Layout,
    input::plugins::PluginConfig,
    ipc::ClientAttributes,
    pane_size::Size,
};

macro_rules! display_loading_stage {
    ($loading_stage:ident, $loading_indication:expr, $senders:expr, $plugin_id:expr) => {{
        $loading_indication.$loading_stage();
        drop(
            $senders.send_to_screen(ScreenInstruction::UpdatePluginLoadingStage(
                $plugin_id,
                $loading_indication.clone(),
            )),
        );
    }};
}

pub struct PluginLoader<'a> {
    plugin_cache: Arc<Mutex<HashMap<PathBuf, Module>>>,
    plugin_path: PathBuf,
    loading_indication: &'a mut LoadingIndication,
    senders: ThreadSenders,
    plugin_id: PluginId,
    client_id: ClientId,
    store: Store,
    plugin: PluginConfig,
    plugin_dir: &'a PathBuf,
    tab_index: usize,
    plugin_own_data_dir: PathBuf,
    size: Size,
    wasm_blob_on_hd: Option<(Vec<u8>, PathBuf)>,
    path_to_default_shell: PathBuf,
    zellij_cwd: PathBuf,
    capabilities: PluginCapabilities,
    client_attributes: ClientAttributes,
    default_shell: Option<TerminalAction>,
    default_layout: Box<Layout>,
}

impl<'a> PluginLoader<'a> {
    pub fn reload_plugin_from_memory(
        plugin_id: PluginId,
        plugin_dir: PathBuf,
        plugin_cache: Arc<Mutex<HashMap<PathBuf, Module>>>,
        senders: ThreadSenders,
        store: Store,
        plugin_map: Arc<Mutex<PluginMap>>,
        connected_clients: Arc<Mutex<Vec<ClientId>>>,
        loading_indication: &mut LoadingIndication,
        path_to_default_shell: PathBuf,
        zellij_cwd: PathBuf,
        capabilities: PluginCapabilities,
        client_attributes: ClientAttributes,
        default_shell: Option<TerminalAction>,
        default_layout: Box<Layout>,
    ) -> Result<()> {
        let err_context = || format!("failed to reload plugin {plugin_id} from memory");
        let mut connected_clients: Vec<ClientId> =
            connected_clients.lock().unwrap().iter().copied().collect();
        if connected_clients.is_empty() {
            return Err(anyhow!("No connected clients, cannot reload plugin"));
        }
        let first_client_id = connected_clients.remove(0);

        let mut plugin_loader = PluginLoader::new_from_existing_plugin_attributes(
            &plugin_cache,
            &plugin_map,
            loading_indication,
            &senders,
            plugin_id,
            first_client_id,
            &store,
            &plugin_dir,
            path_to_default_shell,
            zellij_cwd,
            capabilities,
            client_attributes,
            default_shell,
            default_layout,
        )?;
        plugin_loader
            .load_module_from_memory()
            .and_then(|module| plugin_loader.create_plugin_environment(module))
            .and_then(|(instance, plugin_env, subscriptions)| {
                plugin_loader.load_plugin_instance(
                    &instance,
                    &plugin_env,
                    &plugin_map,
                    &subscriptions,
                )
            })
            .and_then(|_| {
                plugin_loader.clone_instance_for_other_clients(&connected_clients, &plugin_map)
            })
            .with_context(err_context)?;
        display_loading_stage!(end, loading_indication, senders, plugin_id);
        Ok(())
    }

    pub fn start_plugin(
        plugin_id: PluginId,
        client_id: ClientId,
        plugin: &PluginConfig,
        tab_index: usize,
        plugin_dir: PathBuf,
        plugin_cache: Arc<Mutex<HashMap<PathBuf, Module>>>,
        senders: ThreadSenders,
        store: Store,
        plugin_map: Arc<Mutex<PluginMap>>,
        size: Size,
        connected_clients: Arc<Mutex<Vec<ClientId>>>,
        loading_indication: &mut LoadingIndication,
        path_to_default_shell: PathBuf,
        zellij_cwd: PathBuf,
        capabilities: PluginCapabilities,
        client_attributes: ClientAttributes,
        default_shell: Option<TerminalAction>,
        default_layout: Box<Layout>,
    ) -> Result<()> {
        let err_context = || format!("failed to start plugin {plugin_id} for client {client_id}");
        let mut plugin_loader = PluginLoader::new(
            &plugin_cache,
            loading_indication,
            &senders,
            plugin_id,
            client_id,
            &store,
            plugin.clone(),
            &plugin_dir,
            tab_index,
            size,
            path_to_default_shell,
            zellij_cwd,
            capabilities,
            client_attributes,
            default_shell,
            default_layout,
        )?;
        plugin_loader
            .load_module_from_memory()
            .or_else(|_e| plugin_loader.load_module_from_hd_cache())
            .or_else(|_e| plugin_loader.compile_module())
            .and_then(|module| plugin_loader.create_plugin_environment(module))
            .and_then(|(instance, plugin_env, subscriptions)| {
                plugin_loader.load_plugin_instance(
                    &instance,
                    &plugin_env,
                    &plugin_map,
                    &subscriptions,
                )
            })
            .and_then(|_| {
                plugin_loader.clone_instance_for_other_clients(
                    &connected_clients.lock().unwrap(),
                    &plugin_map,
                )
            })
            .with_context(err_context)?;
        display_loading_stage!(end, loading_indication, senders, plugin_id);
        Ok(())
    }
    pub fn add_client(
        client_id: ClientId,
        plugin_dir: PathBuf,
        plugin_cache: Arc<Mutex<HashMap<PathBuf, Module>>>,
        senders: ThreadSenders,
        store: Store,
        plugin_map: Arc<Mutex<PluginMap>>,
        connected_clients: Arc<Mutex<Vec<ClientId>>>,
        loading_indication: &mut LoadingIndication,
        path_to_default_shell: PathBuf,
        zellij_cwd: PathBuf,
        capabilities: PluginCapabilities,
        client_attributes: ClientAttributes,
        default_shell: Option<TerminalAction>,
        default_layout: Box<Layout>,
    ) -> Result<()> {
        let mut new_plugins = HashSet::new();
        for plugin_id in plugin_map.lock().unwrap().plugin_ids() {
            new_plugins.insert((plugin_id, client_id));
        }
        for (plugin_id, existing_client_id) in new_plugins {
            let mut plugin_loader = PluginLoader::new_from_different_client_id(
                &plugin_cache,
                &plugin_map,
                loading_indication,
                &senders,
                plugin_id,
                existing_client_id,
                &store,
                &plugin_dir,
                path_to_default_shell.clone(),
                zellij_cwd.clone(),
                capabilities.clone(),
                client_attributes.clone(),
                default_shell.clone(),
                default_layout.clone(),
            )?;
            plugin_loader
                .load_module_from_memory()
                .and_then(|module| plugin_loader.create_plugin_environment(module))
                .and_then(|(instance, plugin_env, subscriptions)| {
                    plugin_loader.load_plugin_instance(
                        &instance,
                        &plugin_env,
                        &plugin_map,
                        &subscriptions,
                    )
                })?
        }
        connected_clients.lock().unwrap().push(client_id);
        Ok(())
    }

    pub fn reload_plugin(
        plugin_id: PluginId,
        plugin_dir: PathBuf,
        plugin_cache: Arc<Mutex<HashMap<PathBuf, Module>>>,
        senders: ThreadSenders,
        store: Store,
        plugin_map: Arc<Mutex<PluginMap>>,
        connected_clients: Arc<Mutex<Vec<ClientId>>>,
        loading_indication: &mut LoadingIndication,
        path_to_default_shell: PathBuf,
        zellij_cwd: PathBuf,
        capabilities: PluginCapabilities,
        client_attributes: ClientAttributes,
        default_shell: Option<TerminalAction>,
        default_layout: Box<Layout>,
    ) -> Result<()> {
        let err_context = || format!("failed to reload plugin id {plugin_id}");

        let mut connected_clients: Vec<ClientId> =
            connected_clients.lock().unwrap().iter().copied().collect();
        if connected_clients.is_empty() {
            return Err(anyhow!("No connected clients, cannot reload plugin"));
        }
        let first_client_id = connected_clients.remove(0);

        let mut plugin_loader = PluginLoader::new_from_existing_plugin_attributes(
            &plugin_cache,
            &plugin_map,
            loading_indication,
            &senders,
            plugin_id,
            first_client_id,
            &store,
            &plugin_dir,
            path_to_default_shell,
            zellij_cwd,
            capabilities,
            client_attributes,
            default_shell,
            default_layout,
        )?;
        plugin_loader
            .compile_module()
            .and_then(|module| plugin_loader.create_plugin_environment(module))
            .and_then(|(instance, plugin_env, subscriptions)| {
                plugin_loader.load_plugin_instance(
                    &instance,
                    &plugin_env,
                    &plugin_map,
                    &subscriptions,
                )
            })
            .and_then(|_| {
                plugin_loader.clone_instance_for_other_clients(&connected_clients, &plugin_map)
            })
            .with_context(err_context)?;
        display_loading_stage!(end, loading_indication, senders, plugin_id);
        Ok(())
    }
    pub fn new(
        plugin_cache: &Arc<Mutex<HashMap<PathBuf, Module>>>,
        loading_indication: &'a mut LoadingIndication,
        senders: &ThreadSenders,
        plugin_id: PluginId,
        client_id: ClientId,
        store: &Store,
        plugin: PluginConfig,
        plugin_dir: &'a PathBuf,
        tab_index: usize,
        size: Size,
        path_to_default_shell: PathBuf,
        zellij_cwd: PathBuf,
        capabilities: PluginCapabilities,
        client_attributes: ClientAttributes,
        default_shell: Option<TerminalAction>,
        default_layout: Box<Layout>,
    ) -> Result<Self> {
        let plugin_own_data_dir = ZELLIJ_SESSION_CACHE_DIR
            .join(Url::from(&plugin.location).to_string())
            .join(format!("{}-{}", plugin_id, client_id));
        create_plugin_fs_entries(&plugin_own_data_dir)?;
        let plugin_path = plugin.path.clone();
        Ok(PluginLoader {
            plugin_cache: plugin_cache.clone(),
            plugin_path,
            loading_indication,
            senders: senders.clone(),
            plugin_id,
            client_id,
            store: store.clone(),
            plugin,
            plugin_dir,
            tab_index,
            plugin_own_data_dir,
            size,
            wasm_blob_on_hd: None,
            path_to_default_shell,
            zellij_cwd,
            capabilities,
            client_attributes,
            default_shell,
            default_layout,
        })
    }
    pub fn new_from_existing_plugin_attributes(
        plugin_cache: &Arc<Mutex<HashMap<PathBuf, Module>>>,
        plugin_map: &Arc<Mutex<PluginMap>>,
        loading_indication: &'a mut LoadingIndication,
        senders: &ThreadSenders,
        plugin_id: PluginId,
        client_id: ClientId,
        store: &Store,
        plugin_dir: &'a PathBuf,
        path_to_default_shell: PathBuf,
        zellij_cwd: PathBuf,
        capabilities: PluginCapabilities,
        client_attributes: ClientAttributes,
        default_shell: Option<TerminalAction>,
        default_layout: Box<Layout>,
    ) -> Result<Self> {
        let err_context = || "Failed to find existing plugin";
        let (running_plugin, _subscriptions, _workers) = {
            let mut plugin_map = plugin_map.lock().unwrap();
            plugin_map
                .remove_single_plugin(plugin_id, client_id)
                .with_context(err_context)?
        };
        let running_plugin = running_plugin.lock().unwrap();
        let tab_index = running_plugin.plugin_env.tab_index;
        let size = Size {
            rows: running_plugin.rows,
            cols: running_plugin.columns,
        };
        let plugin_config = running_plugin.plugin_env.plugin.clone();
        loading_indication.set_name(running_plugin.plugin_env.name());
        PluginLoader::new(
            plugin_cache,
            loading_indication,
            senders,
            plugin_id,
            client_id,
            store,
            plugin_config,
            plugin_dir,
            tab_index,
            size,
            path_to_default_shell,
            zellij_cwd,
            capabilities,
            client_attributes,
            default_shell,
            default_layout,
        )
    }
    pub fn new_from_different_client_id(
        plugin_cache: &Arc<Mutex<HashMap<PathBuf, Module>>>,
        plugin_map: &Arc<Mutex<PluginMap>>,
        loading_indication: &'a mut LoadingIndication,
        senders: &ThreadSenders,
        plugin_id: PluginId,
        client_id: ClientId,
        store: &Store,
        plugin_dir: &'a PathBuf,
        path_to_default_shell: PathBuf,
        zellij_cwd: PathBuf,
        capabilities: PluginCapabilities,
        client_attributes: ClientAttributes,
        default_shell: Option<TerminalAction>,
        default_layout: Box<Layout>,
    ) -> Result<Self> {
        let err_context = || "Failed to find existing plugin";
        let running_plugin = {
            let plugin_map = plugin_map.lock().unwrap();
            plugin_map
                .get_running_plugin(plugin_id, None)
                .with_context(err_context)?
                .clone()
        };
        let running_plugin = running_plugin.lock().unwrap();
        let tab_index = running_plugin.plugin_env.tab_index;
        let size = Size {
            rows: running_plugin.rows,
            cols: running_plugin.columns,
        };
        let plugin_config = running_plugin.plugin_env.plugin.clone();
        loading_indication.set_name(running_plugin.plugin_env.name());
        PluginLoader::new(
            plugin_cache,
            loading_indication,
            senders,
            plugin_id,
            client_id,
            store,
            plugin_config,
            plugin_dir,
            tab_index,
            size,
            path_to_default_shell,
            zellij_cwd,
            capabilities,
            client_attributes,
            default_shell,
            default_layout,
        )
    }
    pub fn load_module_from_memory(&mut self) -> Result<Module> {
        display_loading_stage!(
            indicate_loading_plugin_from_memory,
            self.loading_indication,
            self.senders,
            self.plugin_id
        );
        let module = self
            .plugin_cache
            .lock()
            .unwrap()
            .remove(&self.plugin_path)
            .ok_or(anyhow!("Plugin is not stored in memory"))?;
        display_loading_stage!(
            indicate_loading_plugin_from_memory_success,
            self.loading_indication,
            self.senders,
            self.plugin_id
        );
        Ok(module)
    }
    pub fn load_module_from_hd_cache(&mut self) -> Result<Module> {
        display_loading_stage!(
            indicate_loading_plugin_from_memory_notfound,
            self.loading_indication,
            self.senders,
            self.plugin_id
        );
        display_loading_stage!(
            indicate_loading_plugin_from_hd_cache,
            self.loading_indication,
            self.senders,
            self.plugin_id
        );
        let (_wasm_bytes, cached_path) = self.plugin_bytes_and_cache_path()?;
        let timer = std::time::Instant::now();
        let module = unsafe { Module::deserialize_from_file(&self.store, &cached_path)? };
        log::info!(
            "Loaded plugin '{}' from cache folder at '{}' in {:?}",
            self.plugin_path.display(),
            ZELLIJ_CACHE_DIR.display(),
            timer.elapsed(),
        );
        display_loading_stage!(
            indicate_loading_plugin_from_hd_cache_success,
            self.loading_indication,
            self.senders,
            self.plugin_id
        );
        Ok(module)
    }
    pub fn compile_module(&mut self) -> Result<Module> {
        display_loading_stage!(
            indicate_loading_plugin_from_hd_cache_notfound,
            self.loading_indication,
            self.senders,
            self.plugin_id
        );
        display_loading_stage!(
            indicate_compiling_plugin,
            self.loading_indication,
            self.senders,
            self.plugin_id
        );
        let (wasm_bytes, cached_path) = self.plugin_bytes_and_cache_path()?;
        let timer = std::time::Instant::now();
        let err_context = || "failed to recover cache dir";
        let module = fs::create_dir_all(ZELLIJ_CACHE_DIR.to_owned())
            .map_err(anyError::new)
            .and_then(|_| {
                // compile module
                Module::new(&self.store, &wasm_bytes).map_err(anyError::new)
            })
            .and_then(|m| {
                // serialize module to HD cache for faster loading in the future
                m.serialize_to_file(&cached_path).map_err(anyError::new)?;
                log::info!(
                    "Compiled plugin '{}' in {:?}",
                    self.plugin_path.display(),
                    timer.elapsed()
                );
                Ok(m)
            })
            .with_context(err_context)?;
        Ok(module)
    }
    pub fn create_plugin_environment(
        &mut self,
        module: Module,
    ) -> Result<(Instance, PluginEnv, Arc<Mutex<Subscriptions>>)> {
        let (instance, plugin_env, subscriptions) =
            self.create_plugin_instance_env_and_subscriptions(&module)?;
        // Only do an insert when everything went well!
        let cloned_plugin = self.plugin.clone();
        self.plugin_cache
            .lock()
            .unwrap()
            .insert(cloned_plugin.path, module);
        Ok((instance, plugin_env, subscriptions))
    }
    pub fn create_plugin_instance_and_wasi_env_for_worker(
        &mut self,
    ) -> Result<(Instance, PluginEnv)> {
        let err_context = || {
            format!(
                "Failed to create instance and plugin env for worker {}",
                self.plugin_id
            )
        };
        let module = self
            .plugin_cache
            .lock()
            .unwrap()
            .get(&self.plugin.path)
            .with_context(err_context)?
            .clone();
        let (instance, plugin_env, _subscriptions) =
            self.create_plugin_instance_env_and_subscriptions(&module)?;
        Ok((instance, plugin_env))
    }
    pub fn load_plugin_instance(
        &mut self,
        instance: &Instance,
        plugin_env: &PluginEnv,
        plugin_map: &Arc<Mutex<PluginMap>>,
        subscriptions: &Arc<Mutex<Subscriptions>>,
    ) -> Result<()> {
        let err_context = || format!("failed to load plugin from instance {instance:#?}");
        let main_user_instance = instance.clone();
        let main_user_env = plugin_env.clone();
        display_loading_stage!(
            indicate_starting_plugin,
            self.loading_indication,
            self.senders,
            self.plugin_id
        );
        let start_function = instance
            .exports
            .get_function("_start")
            .with_context(err_context)?;
        let load_function = instance
            .exports
            .get_function("load")
            .with_context(err_context)?;
        let mut workers = HashMap::new();
        for (function_name, _exported_function) in instance.exports.iter().functions() {
            if function_name.ends_with("_worker") {
                let plugin_config = self.plugin.clone();
                let (instance, plugin_env) =
                    self.create_plugin_instance_and_wasi_env_for_worker()?;

                let start_function_for_worker = instance
                    .exports
                    .get_function("_start")
                    .with_context(err_context)?;
                start_function_for_worker
                    .call(&[])
                    .with_context(err_context)?;

                let worker =
                    RunningWorker::new(instance, &function_name, plugin_config, plugin_env);
                let worker_sender = plugin_worker(worker);
                workers.insert(function_name.into(), worker_sender);
            }
        }
        start_function.call(&[]).with_context(err_context)?;

        wasi_write_object(
            &plugin_env.wasi_env,
            &self.plugin.userspace_configuration.inner(),
        )
        .with_context(err_context)?;
        load_function.call(&[]).with_context(err_context)?;

        display_loading_stage!(
            indicate_starting_plugin_success,
            self.loading_indication,
            self.senders,
            self.plugin_id
        );
        display_loading_stage!(
            indicate_writing_plugin_to_cache,
            self.loading_indication,
            self.senders,
            self.plugin_id
        );
        plugin_map.lock().unwrap().insert(
            self.plugin_id,
            self.client_id,
            Arc::new(Mutex::new(RunningPlugin::new(
                main_user_instance,
                main_user_env,
                self.size.rows,
                self.size.cols,
            ))),
            subscriptions.clone(),
            workers,
        );
        display_loading_stage!(
            indicate_writing_plugin_to_cache_success,
            self.loading_indication,
            self.senders,
            self.plugin_id
        );
        Ok(())
    }
    pub fn clone_instance_for_other_clients(
        &mut self,
        connected_clients: &[ClientId],
        plugin_map: &Arc<Mutex<PluginMap>>,
    ) -> Result<()> {
        if !connected_clients.is_empty() {
            display_loading_stage!(
                indicate_cloning_plugin_for_other_clients,
                self.loading_indication,
                self.senders,
                self.plugin_id
            );
            for client_id in connected_clients {
                if client_id == &self.client_id {
                    // don't reload the plugin once more for ourselves
                    continue;
                }
                let mut loading_indication = LoadingIndication::new("".into());
                let mut plugin_loader_for_client = PluginLoader::new_from_different_client_id(
                    &self.plugin_cache.clone(),
                    &plugin_map,
                    &mut loading_indication,
                    &self.senders.clone(),
                    self.plugin_id,
                    *client_id,
                    &self.store,
                    &self.plugin_dir,
                    self.path_to_default_shell.clone(),
                    self.zellij_cwd.clone(),
                    self.capabilities.clone(),
                    self.client_attributes.clone(),
                    self.default_shell.clone(),
                    self.default_layout.clone(),
                )?;
                plugin_loader_for_client
                    .load_module_from_memory()
                    .and_then(|module| plugin_loader_for_client.create_plugin_environment(module))
                    .and_then(|(instance, plugin_env, subscriptions)| {
                        plugin_loader_for_client.load_plugin_instance(
                            &instance,
                            &plugin_env,
                            plugin_map,
                            &subscriptions,
                        )
                    })?
            }
            display_loading_stage!(
                indicate_cloning_plugin_for_other_clients_success,
                self.loading_indication,
                self.senders,
                self.plugin_id
            );
        }
        Ok(())
    }
    fn plugin_bytes_and_cache_path(&mut self) -> Result<(Vec<u8>, PathBuf)> {
        match self.wasm_blob_on_hd.as_ref() {
            Some((wasm_bytes, cached_path)) => Ok((wasm_bytes.clone(), cached_path.clone())),
            None => {
                if self.plugin._allow_exec_host_cmd {
                    info!(
                        "Plugin({:?}) is able to run any host command, this may lead to some security issues!",
                        self.plugin.path
                    );
                }
                // The plugins blob as stored on the filesystem
                let wasm_bytes = self.plugin.resolve_wasm_bytes(&self.plugin_dir)?;
                let hash: String = PortableHash::default()
                    .hash256(&wasm_bytes)
                    .iter()
                    .map(ToString::to_string)
                    .collect();
                let cached_path = ZELLIJ_CACHE_DIR.join(&hash);
                self.wasm_blob_on_hd = Some((wasm_bytes.clone(), cached_path.clone()));
                Ok((wasm_bytes, cached_path))
            },
        }
    }
    fn create_plugin_instance_env_and_subscriptions(
        &self,
        module: &Module,
    ) -> Result<(Instance, PluginEnv, Arc<Mutex<Subscriptions>>)> {
        let err_context = || {
            format!(
                "Failed to create instance, plugin env and subscriptions for plugin {}",
                self.plugin_id
            )
        };
        let mut wasi_env = WasiState::new("Zellij")
            .env("CLICOLOR_FORCE", "1")
            .map_dir("/host", self.zellij_cwd.clone())
            .and_then(|wasi| wasi.map_dir("/data", &self.plugin_own_data_dir))
            .and_then(|wasi| wasi.map_dir("/tmp", ZELLIJ_TMP_DIR.as_path()))
            .and_then(|wasi| {
                wasi.stdin(Box::new(Pipe::new()))
                    .stdout(Box::new(Pipe::new()))
                    .stderr(Box::new(LoggingPipe::new(
                        &self.plugin.location.to_string(),
                        self.plugin_id,
                    )))
                    .finalize()
            })
            .with_context(err_context)?;
        let wasi = wasi_env.import_object(&module).with_context(err_context)?;

        let mut mut_plugin = self.plugin.clone();
        mut_plugin.set_tab_index(self.tab_index);
        let plugin_env = PluginEnv {
            plugin_id: self.plugin_id,
            client_id: self.client_id,
            plugin: mut_plugin,
            senders: self.senders.clone(),
            wasi_env,
            plugin_own_data_dir: self.plugin_own_data_dir.clone(),
            tab_index: self.tab_index,
            path_to_default_shell: self.path_to_default_shell.clone(),
            capabilities: self.capabilities.clone(),
            client_attributes: self.client_attributes.clone(),
            default_shell: self.default_shell.clone(),
            default_layout: self.default_layout.clone(),
        };

        let subscriptions = Arc::new(Mutex::new(HashSet::new()));
        let zellij = zellij_exports(&self.store, &plugin_env, &subscriptions);
        let instance =
            Instance::new(&module, &zellij.chain_back(wasi)).with_context(err_context)?;
        Ok((instance, plugin_env, subscriptions))
    }
}

fn create_plugin_fs_entries(plugin_own_data_dir: &PathBuf) -> Result<()> {
    let err_context = || "failed to create plugin fs entries";
    // Create filesystem entries mounted into WASM.
    // We create them here to get expressive error messages in case they fail.
    fs::create_dir_all(&plugin_own_data_dir)
        .with_context(|| format!("failed to create datadir in {plugin_own_data_dir:?}"))
        .with_context(err_context)?;
    fs::create_dir_all(ZELLIJ_TMP_DIR.as_path())
        .with_context(|| format!("failed to create tmpdir at {:?}", &ZELLIJ_TMP_DIR.as_path()))
        .with_context(err_context)?;
    Ok(())
}<|MERGE_RESOLUTION|>--- conflicted
+++ resolved
@@ -1,10 +1,6 @@
 use crate::plugins::plugin_map::{PluginEnv, PluginMap, RunningPlugin, Subscriptions};
 use crate::plugins::plugin_worker::{plugin_worker, RunningWorker};
-<<<<<<< HEAD
-use crate::plugins::zellij_exports::zellij_exports;
-=======
-use crate::plugins::zellij_exports::{wasi_read_string, wasi_write_object, zellij_exports};
->>>>>>> c3e140cb
+use crate::plugins::zellij_exports::{wasi_write_object, zellij_exports};
 use crate::plugins::PluginId;
 use highway::{HighwayHash, PortableHash};
 use log::info;
@@ -17,6 +13,7 @@
 use url::Url;
 use wasmer::{ChainableNamedResolver, Instance, Module, Store};
 use wasmer_wasi::{Pipe, WasiState};
+use zellij_utils::prost::Message;
 
 use crate::{
     logging_pipe::LoggingPipe, screen::ScreenInstruction, thread_bus::ThreadSenders,
@@ -33,6 +30,7 @@
     ipc::ClientAttributes,
     pane_size::Size,
 };
+use zellij_utils::plugin_api::action::ProtobufPluginConfiguration;
 
 macro_rules! display_loading_stage {
     ($loading_stage:ident, $loading_indication:expr, $senders:expr, $plugin_id:expr) => {{
@@ -615,9 +613,12 @@
         }
         start_function.call(&[]).with_context(err_context)?;
 
+        let protobuf_plugin_configuration: ProtobufPluginConfiguration = self.plugin.userspace_configuration.clone().try_into().map_err(|e| anyhow!("Failed to serialize user configuration: {:?}", e))?;
+        let protobuf_bytes = protobuf_plugin_configuration.encode_to_vec();
         wasi_write_object(
             &plugin_env.wasi_env,
-            &self.plugin.userspace_configuration.inner(),
+            &protobuf_bytes,
+            // &self.plugin.userspace_configuration.inner(),
         )
         .with_context(err_context)?;
         load_function.call(&[]).with_context(err_context)?;
