//! Things related to [`Screen`]s.

use std::cell::RefCell;
use std::collections::{BTreeMap, HashMap, HashSet};
use std::os::unix::io::RawFd;
use std::rc::Rc;
use std::str;

use zellij_utils::errors::prelude::*;
use zellij_utils::input::options::Clipboard;
use zellij_utils::pane_size::{Size, SizeInPixels};
use zellij_utils::{input::command::TerminalAction, input::layout::PaneLayout, position::Position};

use crate::panes::alacritty_functions::xparse_color;
use crate::panes::terminal_character::AnsiCode;

use crate::{
    output::Output,
    panes::sixel::SixelImageStore,
    panes::PaneId,
    pty::{ClientOrTabIndex, PtyInstruction, VteBytes},
    tab::Tab,
    thread_bus::Bus,
    ui::overlay::{Overlay, OverlayWindow, Overlayable},
    wasm_vm::PluginInstruction,
    ClientId, ServerInstruction,
};
use zellij_utils::{
    data::{Event, InputMode, ModeInfo, Palette, PaletteColor, PluginCapabilities, Style, TabInfo},
    errors::{ContextType, ScreenContext},
    input::{get_mode_info, options::Options},
    ipc::{ClientAttributes, PixelDimensions, ServerToClientMsg},
};

/// Get the active tab and call a closure on it
///
/// If no active tab can be found, an error is logged instead.
///
/// # Parameters
///
/// - screen: An instance of `Screen` to operate on
/// - client_id: The client_id, usually taken from the `ScreenInstruction` that's being processed
/// - closure: A closure satisfying `|tab: &mut Tab| -> ()`

macro_rules! active_tab {
    ($screen:ident, $client_id:ident, $closure:expr) => {
        if let Some(active_tab) = $screen.get_active_tab_mut($client_id) {
            // This could be made more ergonomic by declaring the type of 'active_tab' in the
            // closure, known as "Type Ascription". Then we could hint the type here and forego the
            // "&mut Tab" in all the closures below...
            // See: https://github.com/rust-lang/rust/issues/23416
            $closure(active_tab);
        } else {
            log::error!("Active tab not found for client id: {:?}", $client_id);
        }
    };
}
macro_rules! active_tab_and_connected_client_id {
    ($screen:ident, $client_id:ident, $closure:expr) => {
        match $screen.get_active_tab_mut($client_id) {
            Some(active_tab) => {
                $closure(active_tab, $client_id);
            },
            None => {
                if let Some(client_id) = $screen.get_first_client_id() {
                    match $screen.get_active_tab_mut(client_id) {
                        Some(active_tab) => {
                            $closure(active_tab, client_id);
                        },
                        None => {
                            log::error!("Active tab not found for client id: {:?}", $client_id);
                        },
                    }
                };
            },
        }
    };
}

/// Instructions that can be sent to the [`Screen`].
#[derive(Debug, Clone)]
pub enum ScreenInstruction {
    PtyBytes(RawFd, VteBytes),
    Render,
    NewPane(PaneId, ClientOrTabIndex),
    OpenInPlaceEditor(PaneId, ClientId),
    TogglePaneEmbedOrFloating(ClientId),
    ToggleFloatingPanes(ClientId, Option<TerminalAction>),
    ShowFloatingPanes(ClientId),
    HideFloatingPanes(ClientId),
    HorizontalSplit(PaneId, ClientId),
    VerticalSplit(PaneId, ClientId),
    WriteCharacter(Vec<u8>, ClientId),
    ResizeLeft(ClientId),
    ResizeRight(ClientId),
    ResizeDown(ClientId),
    ResizeUp(ClientId),
    ResizeIncrease(ClientId),
    ResizeDecrease(ClientId),
    SwitchFocus(ClientId),
    FocusNextPane(ClientId),
    FocusPreviousPane(ClientId),
    MoveFocusLeft(ClientId),
    MoveFocusLeftOrPreviousTab(ClientId),
    MoveFocusDown(ClientId),
    MoveFocusUp(ClientId),
    MoveFocusRight(ClientId),
    MoveFocusRightOrNextTab(ClientId),
    MovePane(ClientId),
    MovePaneUp(ClientId),
    MovePaneDown(ClientId),
    MovePaneRight(ClientId),
    MovePaneLeft(ClientId),
    Exit,
    DumpScreen(String, ClientId),
    EditScrollback(ClientId),
    ScrollUp(ClientId),
    ScrollUpAt(Position, ClientId),
    ScrollDown(ClientId),
    ScrollDownAt(Position, ClientId),
    ScrollToBottom(ClientId),
    PageScrollUp(ClientId),
    PageScrollDown(ClientId),
    HalfPageScrollUp(ClientId),
    HalfPageScrollDown(ClientId),
    ClearScroll(ClientId),
    CloseFocusedPane(ClientId),
    ToggleActiveTerminalFullscreen(ClientId),
    TogglePaneFrames,
    SetSelectable(PaneId, bool, usize),
    ClosePane(PaneId, Option<ClientId>),
    UpdatePaneName(Vec<u8>, ClientId),
    UndoRenamePane(ClientId),
    NewTab(PaneLayout, Vec<RawFd>, ClientId),
    SwitchTabNext(ClientId),
    SwitchTabPrev(ClientId),
    ToggleActiveSyncTab(ClientId),
    CloseTab(ClientId),
    GoToTab(u32, Option<ClientId>), // this Option is a hacky workaround, please do not copy this behaviour
    ToggleTab(ClientId),
    UpdateTabName(Vec<u8>, ClientId),
    UndoRenameTab(ClientId),
    TerminalResize(Size),
    TerminalPixelDimensions(PixelDimensions),
    TerminalBackgroundColor(String),
    TerminalForegroundColor(String),
    TerminalColorRegisters(Vec<(usize, String)>),
    ChangeMode(ModeInfo, ClientId),
    ChangeModeForAllClients(ModeInfo),
    LeftClick(Position, ClientId),
    RightClick(Position, ClientId),
    MiddleClick(Position, ClientId),
    LeftMouseRelease(Position, ClientId),
    RightMouseRelease(Position, ClientId),
    MiddleMouseRelease(Position, ClientId),
    MouseHoldLeft(Position, ClientId),
    MouseHoldRight(Position, ClientId),
    MouseHoldMiddle(Position, ClientId),
    Copy(ClientId),
    AddClient(ClientId),
    RemoveClient(ClientId),
    AddOverlay(Overlay, ClientId),
    RemoveOverlay(ClientId),
    ConfirmPrompt(ClientId),
    DenyPrompt(ClientId),
    UpdateSearch(Vec<u8>, ClientId),
    SearchDown(ClientId),
    SearchUp(ClientId),
    SearchToggleCaseSensitivity(ClientId),
    SearchToggleWholeWord(ClientId),
    SearchToggleWrap(ClientId),
}

impl From<&ScreenInstruction> for ScreenContext {
    fn from(screen_instruction: &ScreenInstruction) -> Self {
        match *screen_instruction {
            ScreenInstruction::PtyBytes(..) => ScreenContext::HandlePtyBytes,
            ScreenInstruction::Render => ScreenContext::Render,
            ScreenInstruction::NewPane(..) => ScreenContext::NewPane,
            ScreenInstruction::OpenInPlaceEditor(..) => ScreenContext::OpenInPlaceEditor,
            ScreenInstruction::TogglePaneEmbedOrFloating(..) => {
                ScreenContext::TogglePaneEmbedOrFloating
            },
            ScreenInstruction::ToggleFloatingPanes(..) => ScreenContext::ToggleFloatingPanes,
            ScreenInstruction::ShowFloatingPanes(..) => ScreenContext::ShowFloatingPanes,
            ScreenInstruction::HideFloatingPanes(..) => ScreenContext::HideFloatingPanes,
            ScreenInstruction::HorizontalSplit(..) => ScreenContext::HorizontalSplit,
            ScreenInstruction::VerticalSplit(..) => ScreenContext::VerticalSplit,
            ScreenInstruction::WriteCharacter(..) => ScreenContext::WriteCharacter,
            ScreenInstruction::ResizeLeft(..) => ScreenContext::ResizeLeft,
            ScreenInstruction::ResizeRight(..) => ScreenContext::ResizeRight,
            ScreenInstruction::ResizeDown(..) => ScreenContext::ResizeDown,
            ScreenInstruction::ResizeUp(..) => ScreenContext::ResizeUp,
            ScreenInstruction::ResizeIncrease(..) => ScreenContext::ResizeIncrease,
            ScreenInstruction::ResizeDecrease(..) => ScreenContext::ResizeDecrease,
            ScreenInstruction::SwitchFocus(..) => ScreenContext::SwitchFocus,
            ScreenInstruction::FocusNextPane(..) => ScreenContext::FocusNextPane,
            ScreenInstruction::FocusPreviousPane(..) => ScreenContext::FocusPreviousPane,
            ScreenInstruction::MoveFocusLeft(..) => ScreenContext::MoveFocusLeft,
            ScreenInstruction::MoveFocusLeftOrPreviousTab(..) => {
                ScreenContext::MoveFocusLeftOrPreviousTab
            },
            ScreenInstruction::MoveFocusDown(..) => ScreenContext::MoveFocusDown,
            ScreenInstruction::MoveFocusUp(..) => ScreenContext::MoveFocusUp,
            ScreenInstruction::MoveFocusRight(..) => ScreenContext::MoveFocusRight,
            ScreenInstruction::MoveFocusRightOrNextTab(..) => {
                ScreenContext::MoveFocusRightOrNextTab
            },
            ScreenInstruction::MovePane(..) => ScreenContext::MovePane,
            ScreenInstruction::MovePaneDown(..) => ScreenContext::MovePaneDown,
            ScreenInstruction::MovePaneUp(..) => ScreenContext::MovePaneUp,
            ScreenInstruction::MovePaneRight(..) => ScreenContext::MovePaneRight,
            ScreenInstruction::MovePaneLeft(..) => ScreenContext::MovePaneLeft,
            ScreenInstruction::Exit => ScreenContext::Exit,
            ScreenInstruction::DumpScreen(..) => ScreenContext::DumpScreen,
            ScreenInstruction::EditScrollback(..) => ScreenContext::EditScrollback,
            ScreenInstruction::ScrollUp(..) => ScreenContext::ScrollUp,
            ScreenInstruction::ScrollDown(..) => ScreenContext::ScrollDown,
            ScreenInstruction::ScrollToBottom(..) => ScreenContext::ScrollToBottom,
            ScreenInstruction::PageScrollUp(..) => ScreenContext::PageScrollUp,
            ScreenInstruction::PageScrollDown(..) => ScreenContext::PageScrollDown,
            ScreenInstruction::HalfPageScrollUp(..) => ScreenContext::HalfPageScrollUp,
            ScreenInstruction::HalfPageScrollDown(..) => ScreenContext::HalfPageScrollDown,
            ScreenInstruction::ClearScroll(..) => ScreenContext::ClearScroll,
            ScreenInstruction::CloseFocusedPane(..) => ScreenContext::CloseFocusedPane,
            ScreenInstruction::ToggleActiveTerminalFullscreen(..) => {
                ScreenContext::ToggleActiveTerminalFullscreen
            },
            ScreenInstruction::TogglePaneFrames => ScreenContext::TogglePaneFrames,
            ScreenInstruction::SetSelectable(..) => ScreenContext::SetSelectable,
            ScreenInstruction::ClosePane(..) => ScreenContext::ClosePane,
            ScreenInstruction::UpdatePaneName(..) => ScreenContext::UpdatePaneName,
            ScreenInstruction::UndoRenamePane(..) => ScreenContext::UndoRenamePane,
            ScreenInstruction::NewTab(..) => ScreenContext::NewTab,
            ScreenInstruction::SwitchTabNext(..) => ScreenContext::SwitchTabNext,
            ScreenInstruction::SwitchTabPrev(..) => ScreenContext::SwitchTabPrev,
            ScreenInstruction::CloseTab(..) => ScreenContext::CloseTab,
            ScreenInstruction::GoToTab(..) => ScreenContext::GoToTab,
            ScreenInstruction::UpdateTabName(..) => ScreenContext::UpdateTabName,
            ScreenInstruction::UndoRenameTab(..) => ScreenContext::UndoRenameTab,
            ScreenInstruction::TerminalResize(..) => ScreenContext::TerminalResize,
            ScreenInstruction::TerminalPixelDimensions(..) => {
                ScreenContext::TerminalPixelDimensions
            },
            ScreenInstruction::TerminalBackgroundColor(..) => {
                ScreenContext::TerminalBackgroundColor
            },
            ScreenInstruction::TerminalForegroundColor(..) => {
                ScreenContext::TerminalForegroundColor
            },
            ScreenInstruction::TerminalColorRegisters(..) => ScreenContext::TerminalColorRegisters,
            ScreenInstruction::ChangeMode(..) => ScreenContext::ChangeMode,
            ScreenInstruction::ChangeModeForAllClients(..) => {
                ScreenContext::ChangeModeForAllClients
            },
            ScreenInstruction::ToggleActiveSyncTab(..) => ScreenContext::ToggleActiveSyncTab,
            ScreenInstruction::ScrollUpAt(..) => ScreenContext::ScrollUpAt,
            ScreenInstruction::ScrollDownAt(..) => ScreenContext::ScrollDownAt,
            ScreenInstruction::LeftClick(..) => ScreenContext::LeftClick,
            ScreenInstruction::RightClick(..) => ScreenContext::RightClick,
            ScreenInstruction::MiddleClick(..) => ScreenContext::MiddleClick,
            ScreenInstruction::LeftMouseRelease(..) => ScreenContext::LeftMouseRelease,
            ScreenInstruction::RightMouseRelease(..) => ScreenContext::RightMouseRelease,
            ScreenInstruction::MiddleMouseRelease(..) => ScreenContext::MiddleMouseRelease,
            ScreenInstruction::MouseHoldLeft(..) => ScreenContext::MouseHoldLeft,
            ScreenInstruction::MouseHoldRight(..) => ScreenContext::MouseHoldRight,
            ScreenInstruction::MouseHoldMiddle(..) => ScreenContext::MouseHoldMiddle,
            ScreenInstruction::Copy(..) => ScreenContext::Copy,
            ScreenInstruction::ToggleTab(..) => ScreenContext::ToggleTab,
            ScreenInstruction::AddClient(..) => ScreenContext::AddClient,
            ScreenInstruction::RemoveClient(..) => ScreenContext::RemoveClient,
            ScreenInstruction::AddOverlay(..) => ScreenContext::AddOverlay,
            ScreenInstruction::RemoveOverlay(..) => ScreenContext::RemoveOverlay,
            ScreenInstruction::ConfirmPrompt(..) => ScreenContext::ConfirmPrompt,
            ScreenInstruction::DenyPrompt(..) => ScreenContext::DenyPrompt,
            ScreenInstruction::UpdateSearch(..) => ScreenContext::UpdateSearch,
            ScreenInstruction::SearchDown(..) => ScreenContext::SearchDown,
            ScreenInstruction::SearchUp(..) => ScreenContext::SearchUp,
            ScreenInstruction::SearchToggleCaseSensitivity(..) => {
                ScreenContext::SearchToggleCaseSensitivity
            },
            ScreenInstruction::SearchToggleWholeWord(..) => ScreenContext::SearchToggleWholeWord,
            ScreenInstruction::SearchToggleWrap(..) => ScreenContext::SearchToggleWrap,
        }
    }
}

#[derive(Debug, Clone)]
pub(crate) struct CopyOptions {
    pub command: Option<String>,
    pub clipboard: Clipboard,
    pub copy_on_select: bool,
}

impl CopyOptions {
    pub(crate) fn new(
        copy_command: Option<String>,
        copy_clipboard: Clipboard,
        copy_on_select: bool,
    ) -> Self {
        Self {
            command: copy_command,
            clipboard: copy_clipboard,
            copy_on_select,
        }
    }

    #[cfg(test)]
    pub(crate) fn default() -> Self {
        Self {
            command: None,
            clipboard: Clipboard::default(),
            copy_on_select: true,
        }
    }
}

/// A [`Screen`] holds multiple [`Tab`]s, each one holding multiple [`panes`](crate::client::panes).
/// It only directly controls which tab is active, delegating the rest to the individual `Tab`.
pub(crate) struct Screen {
    /// A Bus for sending and receiving messages with the other threads.
    pub bus: Bus<ScreenInstruction>,
    /// An optional maximal amount of panes allowed per [`Tab`] in this [`Screen`] instance.
    max_panes: Option<usize>,
    /// A map between this [`Screen`]'s tabs and their ID/key.
    tabs: BTreeMap<usize, Tab>,
    /// The full size of this [`Screen`].
    size: Size,
    pixel_dimensions: PixelDimensions,
    character_cell_size: Rc<RefCell<Option<SizeInPixels>>>,
    sixel_image_store: Rc<RefCell<SixelImageStore>>,
    /// The overlay that is drawn on top of [`Pane`]'s', [`Tab`]'s and the [`Screen`]
    overlay: OverlayWindow,
    terminal_emulator_colors: Rc<RefCell<Palette>>,
    terminal_emulator_color_codes: Rc<RefCell<HashMap<usize, String>>>,
    connected_clients: Rc<RefCell<HashSet<ClientId>>>,
    /// The indices of this [`Screen`]'s active [`Tab`]s.
    active_tab_indices: BTreeMap<ClientId, usize>,
    tab_history: BTreeMap<ClientId, Vec<usize>>,
    mode_info: BTreeMap<ClientId, ModeInfo>,
    default_mode_info: ModeInfo, // TODO: restructure ModeInfo to prevent this duplication
    style: Style,
    draw_pane_frames: bool,
    session_is_mirrored: bool,
    copy_options: CopyOptions,
}

impl Screen {
    /// Creates and returns a new [`Screen`].
    pub fn new(
        bus: Bus<ScreenInstruction>,
        client_attributes: &ClientAttributes,
        max_panes: Option<usize>,
        mode_info: ModeInfo,
        draw_pane_frames: bool,
        session_is_mirrored: bool,
        copy_options: CopyOptions,
    ) -> Self {
        Screen {
            bus,
            max_panes,
            size: client_attributes.size,
            pixel_dimensions: Default::default(),
            character_cell_size: Rc::new(RefCell::new(None)),
            sixel_image_store: Rc::new(RefCell::new(SixelImageStore::default())),
            style: client_attributes.style,
            connected_clients: Rc::new(RefCell::new(HashSet::new())),
            active_tab_indices: BTreeMap::new(),
            tabs: BTreeMap::new(),
            overlay: OverlayWindow::default(),
            terminal_emulator_colors: Rc::new(RefCell::new(Palette::default())),
            terminal_emulator_color_codes: Rc::new(RefCell::new(HashMap::new())),
            tab_history: BTreeMap::new(),
            mode_info: BTreeMap::new(),
            default_mode_info: mode_info,
            draw_pane_frames,
            session_is_mirrored,
            copy_options,
        }
    }

    /// Returns the index where a new [`Tab`] should be created in this [`Screen`].
    /// Currently, this is right after the last currently existing tab, or `0` if
    /// no tabs exist in this screen yet.
    fn get_new_tab_index(&self) -> usize {
        if let Some(index) = self.tabs.keys().last() {
            *index + 1
        } else {
            0
        }
    }

    fn move_clients_from_closed_tab(
        &mut self,
        client_ids_and_mode_infos: Vec<(ClientId, ModeInfo)>,
    ) {
        if self.tabs.is_empty() {
            log::error!(
                "No tabs left, cannot move clients: {:?} from closed tab",
                client_ids_and_mode_infos
            );
            return;
        }
        let first_tab_index = *self.tabs.keys().next().unwrap();
        for (client_id, client_mode_info) in client_ids_and_mode_infos {
            let client_tab_history = self.tab_history.entry(client_id).or_insert_with(Vec::new);
            if let Some(client_previous_tab) = client_tab_history.pop() {
                if let Some(client_active_tab) = self.tabs.get_mut(&client_previous_tab) {
                    self.active_tab_indices
                        .insert(client_id, client_previous_tab);
                    client_active_tab.add_client(client_id, Some(client_mode_info));
                    continue;
                }
            }
            self.active_tab_indices.insert(client_id, first_tab_index);
            self.tabs
                .get_mut(&first_tab_index)
                .unwrap()
                .add_client(client_id, Some(client_mode_info));
        }
    }
    fn move_clients_between_tabs(
        &mut self,
        source_tab_index: usize,
        destination_tab_index: usize,
        clients_to_move: Option<Vec<ClientId>>,
    ) -> Result<()> {
        let err_context = || {
            format!(
                "failed to move clients from tab {source_tab_index} to tab {destination_tab_index}"
            )
        };

        // None ==> move all clients
        let drained_clients = self
            .get_indexed_tab_mut(source_tab_index)
            .map(|t| t.drain_connected_clients(clients_to_move));
        if let Some(client_mode_info_in_source_tab) = drained_clients {
            let destination_tab = self
                .get_indexed_tab_mut(destination_tab_index)
                .context("failed to get destination tab by index")
                .with_context(err_context)?;
            destination_tab.add_multiple_clients(client_mode_info_in_source_tab);
            destination_tab.update_input_modes();
            destination_tab.set_force_render();
            destination_tab.visible(true);
        }
        Ok(())
    }
    fn update_client_tab_focus(&mut self, client_id: ClientId, new_tab_index: usize) {
        match self.active_tab_indices.remove(&client_id) {
            Some(old_active_index) => {
                self.active_tab_indices.insert(client_id, new_tab_index);
                let client_tab_history = self.tab_history.entry(client_id).or_insert_with(Vec::new);
                client_tab_history.retain(|&e| e != new_tab_index);
                client_tab_history.push(old_active_index);
            },
            None => {
                self.active_tab_indices.insert(client_id, new_tab_index);
            },
        }
    }

    /// A helper function to switch to a new tab at specified position.
    fn switch_active_tab(&mut self, new_tab_pos: usize, client_id: ClientId) -> Result<()> {
        let err_context = || {
            format!(
            "Failed to switch to active tab at position {new_tab_pos} for client id: {client_id:?}"
        )
        };

        if let Some(new_tab) = self.tabs.values().find(|t| t.position == new_tab_pos) {
            if let Some(current_tab) = self.get_active_tab(client_id) {
                // If new active tab is same as the current one, do nothing.
                if current_tab.position == new_tab_pos {
                    return Ok(());
                }

                let current_tab_index = current_tab.index;
                let new_tab_index = new_tab.index;
                if self.session_is_mirrored {
                    self.move_clients_between_tabs(current_tab_index, new_tab_index, None)
                        .with_context(err_context)?;
                    let all_connected_clients: Vec<ClientId> =
                        self.connected_clients.borrow().iter().copied().collect();
                    for client_id in all_connected_clients {
                        self.update_client_tab_focus(client_id, new_tab_index);
                    }
                } else {
                    self.move_clients_between_tabs(
                        current_tab_index,
                        new_tab_index,
                        Some(vec![client_id]),
                    )
                    .with_context(err_context)?;
                    self.update_client_tab_focus(client_id, new_tab_index);
                }

                if let Some(current_tab) = self.get_indexed_tab_mut(current_tab_index) {
                    if current_tab.has_no_connected_clients() {
                        current_tab.visible(false);
                    }
                } else {
                    log::error!("Tab index: {:?} not found", current_tab_index);
                }

                self.update_tabs().with_context(err_context)?;
                return self.render().with_context(err_context);
            } else {
                log::error!("Active tab not found for client id: {client_id:?}");
            }
        }
        Ok(())
    }

    /// Sets this [`Screen`]'s active [`Tab`] to the next tab.
    pub fn switch_tab_next(&mut self, client_id: ClientId) -> Result<()> {
        let client_id = if self.get_active_tab(client_id).is_some() {
            Some(client_id)
        } else {
            self.get_first_client_id()
        };
        if let Some(client_id) = client_id {
            if let Some(active_tab) = self.get_active_tab(client_id) {
                let active_tab_pos = active_tab.position;
                let new_tab_pos = (active_tab_pos + 1) % self.tabs.len();
                return self.switch_active_tab(new_tab_pos, client_id);
            } else {
                log::error!("Active tab not found for client_id: {:?}", client_id);
            }
            log::error!("Active tab not found for client id: {client_id:?}");
        }
        Ok(())
    }

    /// Sets this [`Screen`]'s active [`Tab`] to the previous tab.
    pub fn switch_tab_prev(&mut self, client_id: ClientId) -> Result<()> {
        let client_id = if self.get_active_tab(client_id).is_some() {
            Some(client_id)
        } else {
            self.get_first_client_id()
        };
        if let Some(client_id) = client_id {
            if let Some(active_tab) = self.get_active_tab(client_id) {
                let active_tab_pos = active_tab.position;
                let new_tab_pos = if active_tab_pos == 0 {
                    self.tabs.len() - 1
                } else {
                    active_tab_pos - 1
                };

                return self.switch_active_tab(new_tab_pos, client_id);
            } else {
                log::error!("Active tab not found for client_id: {:?}", client_id);
            }
            log::error!("Active tab not found for client id: {client_id:?}");
        }
        Ok(())
    }

    pub fn go_to_tab(&mut self, tab_index: usize, client_id: ClientId) -> Result<()> {
        self.switch_active_tab(tab_index.saturating_sub(1), client_id)
    }

    fn close_tab_at_index(&mut self, tab_index: usize) -> Result<()> {
        let err_context = || format!("failed to close tab at index {tab_index:?}");
        let mut tab_to_close = self.tabs.remove(&tab_index).with_context(err_context)?;
        let pane_ids = tab_to_close.get_all_pane_ids();
        // below we don't check the result of sending the CloseTab instruction to the pty thread
        // because this might be happening when the app is closing, at which point the pty thread
        // has already closed and this would result in an error
        self.bus
            .senders
            .send_to_pty(PtyInstruction::CloseTab(pane_ids))
            .with_context(err_context)?;
        if self.tabs.is_empty() {
            self.active_tab_indices.clear();
            self.bus
                .senders
                .send_to_server(ServerInstruction::Render(None))
                .with_context(err_context)
        } else {
            let client_mode_infos_in_closed_tab = tab_to_close.drain_connected_clients(None);
            self.move_clients_from_closed_tab(client_mode_infos_in_closed_tab);
            let visible_tab_indices: HashSet<usize> =
                self.active_tab_indices.values().copied().collect();
            for t in self.tabs.values_mut() {
                if visible_tab_indices.contains(&t.index) {
                    t.set_force_render();
                    t.visible(true);
                }
                if t.position > tab_to_close.position {
                    t.position -= 1;
                }
            }
            self.update_tabs().with_context(err_context)?;
            self.render().with_context(err_context)
        }
    }

    // Closes the client_id's focused tab
    pub fn close_tab(&mut self, client_id: ClientId) -> Result<()> {
        let err_context = || format!("failed to close tab for client {client_id:?}");
        let client_id = if self.get_active_tab(client_id).is_some() {
            Some(client_id)
        } else {
            self.get_first_client_id()
        };
        match client_id {
            Some(client_id) => {
                let active_tab_index = *self
                    .active_tab_indices
                    .get(&client_id)
                    .with_context(err_context)?;
                self.close_tab_at_index(active_tab_index)
                    .with_context(err_context)
            },
            None => Ok(()),
        }
    }

    pub fn resize_to_screen(&mut self, new_screen_size: Size) -> Result<()> {
        self.size = new_screen_size;
        for tab in self.tabs.values_mut() {
            tab.resize_whole_tab(new_screen_size);
            tab.set_force_render();
        }
        self.render()
            .with_context(|| format!("failed to resize to screen size: {new_screen_size:#?}"))
    }

    pub fn update_pixel_dimensions(&mut self, pixel_dimensions: PixelDimensions) {
        self.pixel_dimensions.merge(pixel_dimensions);
        if let Some(character_cell_size) = self.pixel_dimensions.character_cell_size {
            *self.character_cell_size.borrow_mut() = Some(character_cell_size);
        } else if let Some(text_area_size) = self.pixel_dimensions.text_area_size {
            let character_cell_size_height = text_area_size.height / self.size.rows;
            let character_cell_size_width = text_area_size.width / self.size.cols;
            let character_cell_size = SizeInPixels {
                height: character_cell_size_height,
                width: character_cell_size_width,
            };
            *self.character_cell_size.borrow_mut() = Some(character_cell_size);
        }
    }

    pub fn update_terminal_background_color(&mut self, background_color_instruction: String) {
        if let Some(AnsiCode::RgbCode((r, g, b))) =
            xparse_color(background_color_instruction.as_bytes())
        {
            let bg_palette_color = PaletteColor::Rgb((r, g, b));
            self.terminal_emulator_colors.borrow_mut().bg = bg_palette_color;
        }
    }

    pub fn update_terminal_foreground_color(&mut self, foreground_color_instruction: String) {
        if let Some(AnsiCode::RgbCode((r, g, b))) =
            xparse_color(foreground_color_instruction.as_bytes())
        {
            let fg_palette_color = PaletteColor::Rgb((r, g, b));
            self.terminal_emulator_colors.borrow_mut().fg = fg_palette_color;
        }
    }

    pub fn update_terminal_color_registers(&mut self, color_registers: Vec<(usize, String)>) {
        let mut terminal_emulator_color_codes = self.terminal_emulator_color_codes.borrow_mut();
        for (color_register, color_sequence) in color_registers {
            terminal_emulator_color_codes.insert(color_register, color_sequence);
        }
    }

    /// Renders this [`Screen`], which amounts to rendering its active [`Tab`].
    pub fn render(&mut self) -> Result<()> {
        let err_context = "failed to render screen";

        let mut output = Output::new(
            self.sixel_image_store.clone(),
            self.character_cell_size.clone(),
        );
        let mut tabs_to_close = vec![];
        let size = self.size;
        let overlay = self.overlay.clone();
        for (tab_index, tab) in &mut self.tabs {
            if tab.has_selectable_tiled_panes() {
                let vte_overlay = overlay.generate_overlay(size);
                tab.render(&mut output, Some(vte_overlay));
            } else {
                tabs_to_close.push(*tab_index);
            }
        }
        for tab_index in tabs_to_close {
            self.close_tab_at_index(tab_index).context(err_context)?;
        }
        let serialized_output = output.serialize();
        self.bus
            .senders
            .send_to_server(ServerInstruction::Render(Some(serialized_output)))
            .context(err_context)
    }

    /// Returns a mutable reference to this [`Screen`]'s tabs.
    pub fn get_tabs_mut(&mut self) -> &mut BTreeMap<usize, Tab> {
        &mut self.tabs
    }

    /// Returns an immutable reference to this [`Screen`]'s active [`Tab`].
    pub fn get_active_tab(&self, client_id: ClientId) -> Option<&Tab> {
        match self.active_tab_indices.get(&client_id) {
            Some(tab) => self.tabs.get(tab),
            None => None,
        }
    }

    pub fn get_first_client_id(&self) -> Option<ClientId> {
        self.active_tab_indices.keys().next().copied()
    }

    /// Returns an immutable reference to this [`Screen`]'s previous active [`Tab`].
    /// Consumes the last entry in tab history.
    pub fn get_previous_tab(&mut self, client_id: ClientId) -> Result<Option<&Tab>> {
        Ok(
            match self
                .tab_history
                .get_mut(&client_id)
                .with_context(|| {
                    format!("failed to retrieve tab history for client {client_id:?}")
                })?
                .pop()
            {
                Some(tab) => self.tabs.get(&tab),
                None => None,
            },
        )
    }

    /// Returns a mutable reference to this [`Screen`]'s active [`Tab`].
    pub fn get_active_tab_mut(&mut self, client_id: ClientId) -> Option<&mut Tab> {
        match self.active_tab_indices.get(&client_id) {
            Some(tab) => self.tabs.get_mut(tab),
            None => None,
        }
    }

    /// Returns a mutable reference to this [`Screen`]'s active [`Overlays`].
    pub fn get_active_overlays_mut(&mut self) -> &mut Vec<Overlay> {
        &mut self.overlay.overlay_stack
    }

    /// Returns a mutable reference to this [`Screen`]'s indexed [`Tab`].
    pub fn get_indexed_tab_mut(&mut self, tab_index: usize) -> Option<&mut Tab> {
        self.get_tabs_mut().get_mut(&tab_index)
    }

    /// Creates a new [`Tab`] in this [`Screen`], applying the specified [`Layout`]
    /// and switching to it.
    pub fn new_tab(
        &mut self,
        layout: PaneLayout,
        new_pids: Vec<RawFd>,
        client_id: ClientId,
    ) -> Result<()> {
<<<<<<< HEAD
        let client_id = if self.get_active_tab(client_id).is_some() {
            client_id
        } else if let Some(first_client_id) = self.get_first_client_id() {
            first_client_id
        } else {
            client_id
        };
        let err_context = || format!("failed to create new tab for client {client_id:?}",);
=======
        let err_context = || format!("failed to create new tab for client {client_id:?}");
>>>>>>> 917e9b2f

        let tab_index = self.get_new_tab_index();
        let position = self.tabs.len();
        let mut tab = Tab::new(
            tab_index,
            position,
            String::new(),
            self.size,
            self.character_cell_size.clone(),
            self.sixel_image_store.clone(),
            self.bus
                .os_input
                .as_ref()
                .with_context(err_context)?
                .clone(),
            self.bus.senders.clone(),
            self.max_panes,
            self.style,
            self.default_mode_info.clone(),
            self.draw_pane_frames,
            self.connected_clients.clone(),
            self.session_is_mirrored,
            client_id,
            self.copy_options.clone(),
            self.terminal_emulator_colors.clone(),
            self.terminal_emulator_color_codes.clone(),
        );
        tab.apply_layout(layout, new_pids, tab_index, client_id);
        if self.session_is_mirrored {
            if let Some(active_tab) = self.get_active_tab_mut(client_id) {
                let client_mode_infos_in_source_tab = active_tab.drain_connected_clients(None);
                tab.add_multiple_clients(client_mode_infos_in_source_tab);
                if active_tab.has_no_connected_clients() {
                    active_tab.visible(false);
                }
            }
            let all_connected_clients: Vec<ClientId> =
                self.connected_clients.borrow().iter().copied().collect();
            for client_id in all_connected_clients {
                self.update_client_tab_focus(client_id, tab_index);
            }
        } else if let Some(active_tab) = self.get_active_tab_mut(client_id) {
            let client_mode_info_in_source_tab =
                active_tab.drain_connected_clients(Some(vec![client_id]));
            tab.add_multiple_clients(client_mode_info_in_source_tab);
            if active_tab.has_no_connected_clients() {
                active_tab.visible(false);
            }
            self.update_client_tab_focus(client_id, tab_index);
        }
        tab.update_input_modes();
        tab.visible(true);
        self.tabs.insert(tab_index, tab);
        if !self.active_tab_indices.contains_key(&client_id) {
            // this means this is a new client and we need to add it to our state properly
            self.add_client(client_id).with_context(err_context)?;
        }
        self.update_tabs().with_context(err_context)?;

        self.render().with_context(err_context)
    }

    pub fn add_client(&mut self, client_id: ClientId) -> Result<()> {
        let mut tab_history = vec![];
        if let Some((_first_client, first_tab_history)) = self.tab_history.iter().next() {
            tab_history = first_tab_history.clone();
        }

        let tab_index = if let Some((_first_client, first_active_tab_index)) =
            self.active_tab_indices.iter().next()
        {
            *first_active_tab_index
        } else if self.tabs.contains_key(&0) {
            0
        } else if let Some(tab_index) = self.tabs.keys().next() {
            tab_index.to_owned()
        } else {
            panic!("Can't find a valid tab to attach client to!");
        };

        self.active_tab_indices.insert(client_id, tab_index);
        self.connected_clients.borrow_mut().insert(client_id);
        self.tab_history.insert(client_id, tab_history);
        self.tabs
            .get_mut(&tab_index)
            .with_context(|| format!("Failed to attach client to tab with index {tab_index}"))?
            .add_client(client_id, None);
        Ok(())
    }

    pub fn remove_client(&mut self, client_id: ClientId) -> Result<()> {
        self.tabs.iter_mut().for_each(|(_, tab)| {
            tab.remove_client(client_id);
            if tab.has_no_connected_clients() {
                tab.visible(false);
            }
        });
        if self.active_tab_indices.contains_key(&client_id) {
            self.active_tab_indices.remove(&client_id);
        }
        if self.tab_history.contains_key(&client_id) {
            self.tab_history.remove(&client_id);
        }
        self.connected_clients.borrow_mut().remove(&client_id);
        self.update_tabs()
            .with_context(|| format!("failed to remove client {client_id:?}"))
    }

    pub fn update_tabs(&self) -> Result<()> {
        for (client_id, active_tab_index) in self.active_tab_indices.iter() {
            let mut tab_data = vec![];
            for tab in self.tabs.values() {
                let other_focused_clients: Vec<ClientId> = if self.session_is_mirrored {
                    vec![]
                } else {
                    self.active_tab_indices
                        .iter()
                        .filter(|(c_id, tab_position)| {
                            **tab_position == tab.index && *c_id != client_id
                        })
                        .map(|(c_id, _)| c_id)
                        .copied()
                        .collect()
                };
                tab_data.push(TabInfo {
                    position: tab.position,
                    name: tab.name.clone(),
                    active: *active_tab_index == tab.index,
                    panes_to_hide: tab.panes_to_hide_count(),
                    is_fullscreen_active: tab.is_fullscreen_active(),
                    is_sync_panes_active: tab.is_sync_panes_active(),
                    are_floating_panes_visible: tab.are_floating_panes_visible(),
                    other_focused_clients,
                });
            }
            self.bus
                .senders
                .send_to_plugin(PluginInstruction::Update(
                    None,
                    Some(*client_id),
                    Event::TabUpdate(tab_data),
                ))
                .or_else(|err| {
                    let (_, error_context) = err.0;
                    Err(anyhow!("failed to send data to plugins"))
                        .context(error_context)
                        .context("failed to update tabs")
                })?;
        }
        Ok(())
    }

    pub fn update_active_tab_name(&mut self, buf: Vec<u8>, client_id: ClientId) -> Result<()> {
<<<<<<< HEAD
        let client_id = if self.get_active_tab(client_id).is_some() {
            Some(client_id)
=======
        let s = str::from_utf8(&buf)
            .with_context(|| format!("failed to construct tab name from buf: {buf:?}"))?;
        if let Some(active_tab) = self.get_active_tab_mut(client_id) {
            match s {
                "\0" => {
                    active_tab.name = String::new();
                },
                "\u{007F}" | "\u{0008}" => {
                    // delete and backspace keys
                    active_tab.name.pop();
                },
                c => {
                    // It only allows printable unicode
                    if buf.iter().all(|u| matches!(u, 0x20..=0x7E)) {
                        active_tab.name.push_str(c);
                    }
                },
            }
            self.update_tabs().with_context(|| {
                format!("failed to update active tabs name for client id: {client_id:?}")
            })
>>>>>>> 917e9b2f
        } else {
            self.get_first_client_id()
        };
        match client_id {
            Some(client_id) => {
                let s = str::from_utf8(&buf).unwrap();
                if let Some(active_tab) = self.get_active_tab_mut(client_id) {
                    match s {
                        "\0" => {
                            active_tab.name = String::new();
                        },
                        "\u{007F}" | "\u{0008}" => {
                            // delete and backspace keys
                            active_tab.name.pop();
                        },
                        c => {
                            // It only allows printable unicode
                            if buf.iter().all(|u| matches!(u, 0x20..=0x7E)) {
                                active_tab.name.push_str(c);
                            }
                        },
                    }
                    self.update_tabs()
                        .context("failed to update active tabs name for client id: {client_id:?}")
                } else {
                    log::error!("Active tab not found for client id: {client_id:?}");
                    Ok(())
                }
            },
            None => Ok(()),
        }
    }
    pub fn undo_active_rename_tab(&mut self, client_id: ClientId) -> Result<()> {
        let client_id = if self.get_active_tab(client_id).is_some() {
            Some(client_id)
        } else {
            self.get_first_client_id()
        };
        match client_id {
            Some(client_id) => {
                if let Some(active_tab) = self.get_active_tab_mut(client_id) {
                    if active_tab.name != active_tab.prev_name {
                        active_tab.name = active_tab.prev_name.clone();
                        self.update_tabs()
                            .context("failed to undo renaming of active tab")?;
                    }
                } else {
                    log::error!("Active tab not found for client id: {client_id:?}");
                }
                Ok(())
            },
            None => Ok(()),
        }
    }

    pub fn change_mode(&mut self, mode_info: ModeInfo, client_id: ClientId) {
        let previous_mode = self
            .mode_info
            .get(&client_id)
            .unwrap_or(&self.default_mode_info)
            .mode;

        // If we leave the Search-related modes, we need to clear all previous searches
        let search_related_modes = [InputMode::EnterSearch, InputMode::Search, InputMode::Scroll];
        if search_related_modes.contains(&previous_mode)
            && !search_related_modes.contains(&mode_info.mode)
        {
            active_tab!(self, client_id, |tab: &mut Tab| tab.clear_search(client_id));
        }

        if previous_mode == InputMode::Scroll
            && (mode_info.mode == InputMode::Normal || mode_info.mode == InputMode::Locked)
        {
            if let Some(active_tab) = self.get_active_tab_mut(client_id) {
                active_tab.clear_active_terminal_scroll(client_id);
            }
        }

        if mode_info.mode == InputMode::RenameTab {
            if let Some(active_tab) = self.get_active_tab_mut(client_id) {
                active_tab.prev_name = active_tab.name.clone();
            }
        }

        if mode_info.mode == InputMode::RenamePane {
            if let Some(active_tab) = self.get_active_tab_mut(client_id) {
                if let Some(active_pane) =
                    active_tab.get_active_pane_or_floating_pane_mut(client_id)
                {
                    active_pane.store_pane_name();
                }
            }
        }

        self.style = mode_info.style;
        self.mode_info.insert(client_id, mode_info.clone());
        for tab in self.tabs.values_mut() {
            tab.change_mode_info(mode_info.clone(), client_id);
            tab.mark_active_pane_for_rerender(client_id);
        }
    }
    pub fn change_mode_for_all_clients(&mut self, mode_info: ModeInfo) {
        let connected_client_ids: Vec<ClientId> = self.active_tab_indices.keys().copied().collect();
        for client_id in connected_client_ids {
            self.change_mode(mode_info.clone(), client_id);
            if let Some(os_input) = &mut self.bus.os_input {
                let _ = os_input
                    .send_to_client(client_id, ServerToClientMsg::SwitchToMode(mode_info.mode));
            }
        }
    }
    pub fn move_focus_left_or_previous_tab(&mut self, client_id: ClientId) -> Result<()> {
        let client_id = if self.get_active_tab(client_id).is_some() {
            Some(client_id)
        } else {
            self.get_first_client_id()
        };
        if let Some(client_id) = client_id {
            if let Some(active_tab) = self.get_active_tab_mut(client_id) {
                if !active_tab.move_focus_left(client_id) {
                    self.switch_tab_prev(client_id)
                        .context("failed to move focus left")?;
                }
            } else {
                log::error!("Active tab not found for client id: {:?}", client_id);
            }
        }
        Ok(())
    }
    pub fn move_focus_right_or_next_tab(&mut self, client_id: ClientId) -> Result<()> {
        let client_id = if self.get_active_tab(client_id).is_some() {
            Some(client_id)
        } else {
            self.get_first_client_id()
        };
        if let Some(client_id) = client_id {
            if let Some(active_tab) = self.get_active_tab_mut(client_id) {
                if !active_tab.move_focus_right(client_id) {
                    self.switch_tab_next(client_id)
                        .context("failed to move focus right")?;
                }
            } else {
                log::error!("Active tab not found for client id: {:?}", client_id);
            }
        }
        Ok(())
    }
    pub fn toggle_tab(&mut self, client_id: ClientId) -> Result<()> {
        let tab = self
            .get_previous_tab(client_id)
            .context("failed to toggle tabs")?;
        if let Some(t) = tab {
            let position = t.position;
            self.go_to_tab(position + 1, client_id)
                .context("failed to toggle tabs")?;
        };

        self.update_tabs().context("failed to toggle tabs")?;
        self.render()
    }

    fn unblock_input(&self) -> Result<()> {
        self.bus
            .senders
            .send_to_server(ServerInstruction::UnblockInputThread)
            .context("failed to send message to server")
            .context("failed to unblock input")
    }
}

// The box is here in order to make the
// NewClient enum smaller
#[allow(clippy::boxed_local)]
pub(crate) fn screen_thread_main(
    bus: Bus<ScreenInstruction>,
    max_panes: Option<usize>,
    client_attributes: ClientAttributes,
    config_options: Box<Options>,
) -> Result<()> {
    let capabilities = config_options.simplified_ui;
    let draw_pane_frames = config_options.pane_frames.unwrap_or(true);
    let session_is_mirrored = config_options.mirror_session.unwrap_or(false);
    let copy_options = CopyOptions::new(
        config_options.copy_command,
        config_options.copy_clipboard.unwrap_or_default(),
        config_options.copy_on_select.unwrap_or(true),
    );

    let mut screen = Screen::new(
        bus,
        &client_attributes,
        max_panes,
        get_mode_info(
            config_options.default_mode.unwrap_or_default(),
            &client_attributes,
            PluginCapabilities {
                arrow_fonts: capabilities.unwrap_or_default(),
            },
        ),
        draw_pane_frames,
        session_is_mirrored,
        copy_options,
    );

    loop {
        let (event, mut err_ctx) = screen
            .bus
            .recv()
            .context("failed to receive event on channel")
            .fatal();
        err_ctx.add_call(ContextType::Screen((&event).into()));

        match event {
            ScreenInstruction::PtyBytes(pid, vte_bytes) => {
                let all_tabs = screen.get_tabs_mut();
                for tab in all_tabs.values_mut() {
                    if tab.has_terminal_pid(pid) {
                        tab.handle_pty_bytes(pid, vte_bytes);
                        break;
                    }
                }
            },
            ScreenInstruction::Render => {
                screen.render()?;
            },
            ScreenInstruction::NewPane(pid, client_or_tab_index) => {
                match client_or_tab_index {
                    ClientOrTabIndex::ClientId(client_id) => {
                        active_tab_and_connected_client_id!(
                            screen,
                            client_id,
                            |tab: &mut Tab, client_id: ClientId| tab.new_pane(pid, Some(client_id))
                        );
                    },
                    ClientOrTabIndex::TabIndex(tab_index) => {
                        if let Some(active_tab) = screen.tabs.get_mut(&tab_index) {
                            active_tab.new_pane(pid, None);
                        } else {
                            log::error!("Tab index not found: {:?}", tab_index);
                        }
                    },
                };
                screen.unblock_input()?;
                screen.update_tabs()?;

                screen.render()?;
            },
            ScreenInstruction::OpenInPlaceEditor(pid, client_id) => {
                active_tab!(screen, client_id, |tab: &mut Tab| tab
                    .suppress_active_pane(pid, client_id));
                screen.unblock_input()?;
                screen.update_tabs()?;

                screen.render()?;
            },
            ScreenInstruction::TogglePaneEmbedOrFloating(client_id) => {
<<<<<<< HEAD
                active_tab_and_connected_client_id!(
                    screen,
                    client_id,
                    |tab: &mut Tab, client_id: ClientId| tab
                        .toggle_pane_embed_or_floating(client_id)
                );
                screen.unblock_input();
=======
                active_tab!(screen, client_id, |tab: &mut Tab| tab
                    .toggle_pane_embed_or_floating(client_id));
                screen.unblock_input()?;
>>>>>>> 917e9b2f
                screen.update_tabs()?; // update tabs so that the ui indication will be send to the plugins
                screen.render()?;
            },
            ScreenInstruction::ToggleFloatingPanes(client_id, default_shell) => {
<<<<<<< HEAD
                active_tab_and_connected_client_id!(
                    screen,
                    client_id,
                    |tab: &mut Tab, client_id: ClientId| tab
                        .toggle_floating_panes(client_id, default_shell)
                );
                screen.unblock_input();
                screen.update_tabs()?; // update tabs so that the ui indication will be send to the plugins
                screen.render()?;
            },
            ScreenInstruction::ShowFloatingPanes(client_id) => {
                active_tab_and_connected_client_id!(
                    screen,
                    client_id,
                    |tab: &mut Tab, _client_id: ClientId| tab.show_floating_panes()
                );
                screen.unblock_input();
                screen.update_tabs()?; // update tabs so that the ui indication will be send to the plugins
                screen.render()?;
            },
            ScreenInstruction::HideFloatingPanes(client_id) => {
                active_tab_and_connected_client_id!(
                    screen,
                    client_id,
                    |tab: &mut Tab, _client_id: ClientId| tab.hide_floating_panes()
                );
                screen.unblock_input();
=======
                active_tab!(screen, client_id, |tab: &mut Tab| tab
                    .toggle_floating_panes(client_id, default_shell));
                screen.unblock_input()?;
>>>>>>> 917e9b2f
                screen.update_tabs()?; // update tabs so that the ui indication will be send to the plugins
                screen.render()?;
            },
            ScreenInstruction::HorizontalSplit(pid, client_id) => {
<<<<<<< HEAD
                active_tab_and_connected_client_id!(
                    screen,
                    client_id,
                    |tab: &mut Tab, client_id: ClientId| tab.horizontal_split(pid, client_id)
                );
                screen.unblock_input();
=======
                active_tab!(screen, client_id, |tab: &mut Tab| tab
                    .horizontal_split(pid, client_id));
                screen.unblock_input()?;
>>>>>>> 917e9b2f
                screen.update_tabs()?;
                screen.render()?;
            },
            ScreenInstruction::VerticalSplit(pid, client_id) => {
<<<<<<< HEAD
                active_tab_and_connected_client_id!(
                    screen,
                    client_id,
                    |tab: &mut Tab, client_id: ClientId| tab.vertical_split(pid, client_id)
                );
                screen.unblock_input();
=======
                active_tab!(screen, client_id, |tab: &mut Tab| tab
                    .vertical_split(pid, client_id));
                screen.unblock_input()?;
>>>>>>> 917e9b2f
                screen.update_tabs()?;
                screen.render()?;
            },
            ScreenInstruction::WriteCharacter(bytes, client_id) => {
                active_tab_and_connected_client_id!(
                    screen,
                    client_id,
                    |tab: &mut Tab, client_id: ClientId| {
                        match tab.is_sync_panes_active() {
                            true => tab.write_to_terminals_on_current_tab(bytes),
                            false => tab.write_to_active_terminal(bytes, client_id),
                        }
                    }
                );
            },
            ScreenInstruction::ResizeLeft(client_id) => {
                active_tab_and_connected_client_id!(
                    screen,
                    client_id,
                    |tab: &mut Tab, client_id: ClientId| tab.resize_left(client_id)
                );
                screen.unblock_input();
                screen.render()?;
            },
            ScreenInstruction::ResizeRight(client_id) => {
                active_tab_and_connected_client_id!(
                    screen,
                    client_id,
                    |tab: &mut Tab, client_id: ClientId| tab.resize_right(client_id)
                );
                screen.unblock_input();
                screen.render()?;
            },
            ScreenInstruction::ResizeDown(client_id) => {
                active_tab_and_connected_client_id!(
                    screen,
                    client_id,
                    |tab: &mut Tab, client_id: ClientId| tab.resize_down(client_id)
                );
                screen.unblock_input();
                screen.render()?;
            },
            ScreenInstruction::ResizeUp(client_id) => {
                active_tab_and_connected_client_id!(
                    screen,
                    client_id,
                    |tab: &mut Tab, client_id: ClientId| tab.resize_up(client_id)
                );
                screen.unblock_input();
                screen.render()?;
            },
            ScreenInstruction::ResizeIncrease(client_id) => {
                active_tab_and_connected_client_id!(
                    screen,
                    client_id,
                    |tab: &mut Tab, client_id: ClientId| tab.resize_increase(client_id)
                );
                screen.unblock_input();
                screen.render()?;
            },
            ScreenInstruction::ResizeDecrease(client_id) => {
                active_tab_and_connected_client_id!(
                    screen,
                    client_id,
                    |tab: &mut Tab, client_id: ClientId| tab.resize_decrease(client_id)
                );
                screen.unblock_input();
                screen.render()?;
            },
            ScreenInstruction::SwitchFocus(client_id) => {
                active_tab_and_connected_client_id!(
                    screen,
                    client_id,
                    |tab: &mut Tab, client_id: ClientId| tab.focus_next_pane(client_id)
                );
                screen.unblock_input();
                screen.render()?;
            },
            ScreenInstruction::FocusNextPane(client_id) => {
                active_tab_and_connected_client_id!(
                    screen,
                    client_id,
                    |tab: &mut Tab, client_id: ClientId| tab.focus_next_pane(client_id)
                );
                screen.render()?;
                screen.unblock_input();
            },
            ScreenInstruction::FocusPreviousPane(client_id) => {
                active_tab_and_connected_client_id!(
                    screen,
                    client_id,
                    |tab: &mut Tab, client_id: ClientId| tab.focus_previous_pane(client_id)
                );
                screen.render()?;
                screen.unblock_input();
            },
            ScreenInstruction::MoveFocusLeft(client_id) => {
                active_tab_and_connected_client_id!(
                    screen,
                    client_id,
                    |tab: &mut Tab, client_id: ClientId| tab.move_focus_left(client_id)
                );
                screen.render()?;
                screen.unblock_input();
            },
            ScreenInstruction::MoveFocusLeftOrPreviousTab(client_id) => {
                screen.move_focus_left_or_previous_tab(client_id)?;
                screen.unblock_input()?;
                screen.render()?;
            },
            ScreenInstruction::MoveFocusDown(client_id) => {
                active_tab_and_connected_client_id!(
                    screen,
                    client_id,
                    |tab: &mut Tab, client_id: ClientId| tab.move_focus_down(client_id)
                );
                screen.render()?;
                screen.unblock_input();
            },
            ScreenInstruction::MoveFocusRight(client_id) => {
                active_tab_and_connected_client_id!(
                    screen,
                    client_id,
                    |tab: &mut Tab, client_id: ClientId| tab.move_focus_right(client_id)
                );
                screen.render()?;
                screen.unblock_input();
            },
            ScreenInstruction::MoveFocusRightOrNextTab(client_id) => {
                screen.move_focus_right_or_next_tab(client_id)?;
                screen.unblock_input()?;
                screen.render()?;
            },
            ScreenInstruction::MoveFocusUp(client_id) => {
                active_tab_and_connected_client_id!(
                    screen,
                    client_id,
                    |tab: &mut Tab, client_id: ClientId| tab.move_focus_up(client_id)
                );
                screen.render()?;
                screen.unblock_input();
            },
            ScreenInstruction::DumpScreen(file, client_id) => {
                active_tab_and_connected_client_id!(
                    screen,
                    client_id,
                    |tab: &mut Tab, client_id: ClientId| tab
                        .dump_active_terminal_screen(Some(file.to_string()), client_id)
                );
                screen.render()?;
                screen.unblock_input();
            },
            ScreenInstruction::EditScrollback(client_id) => {
                active_tab_and_connected_client_id!(
                    screen,
                    client_id,
                    |tab: &mut Tab, client_id: ClientId| tab.edit_scrollback(client_id)
                );
                screen.render()?;
            },
            ScreenInstruction::ScrollUp(client_id) => {
                active_tab_and_connected_client_id!(
                    screen,
                    client_id,
                    |tab: &mut Tab, client_id: ClientId| tab.scroll_active_terminal_up(client_id)
                );
                screen.unblock_input();
                screen.render()?;
            },
            ScreenInstruction::MovePane(client_id) => {
                active_tab_and_connected_client_id!(
                    screen,
                    client_id,
                    |tab: &mut Tab, client_id: ClientId| tab.move_active_pane(client_id)
                );
                screen.render()?;
                screen.unblock_input();
            },
            ScreenInstruction::MovePaneDown(client_id) => {
                active_tab_and_connected_client_id!(
                    screen,
                    client_id,
                    |tab: &mut Tab, client_id: ClientId| tab.move_active_pane_down(client_id)
                );
                screen.render()?;
                screen.unblock_input();
            },
            ScreenInstruction::MovePaneUp(client_id) => {
                active_tab_and_connected_client_id!(
                    screen,
                    client_id,
                    |tab: &mut Tab, client_id: ClientId| tab.move_active_pane_up(client_id)
                );
                screen.render()?;
                screen.unblock_input();
            },
            ScreenInstruction::MovePaneRight(client_id) => {
                active_tab_and_connected_client_id!(
                    screen,
                    client_id,
                    |tab: &mut Tab, client_id: ClientId| tab.move_active_pane_right(client_id)
                );
                screen.render()?;
                screen.unblock_input();
            },
            ScreenInstruction::MovePaneLeft(client_id) => {
                active_tab_and_connected_client_id!(
                    screen,
                    client_id,
                    |tab: &mut Tab, client_id: ClientId| tab.move_active_pane_left(client_id)
                );
                screen.render()?;
                screen.unblock_input();
            },
            ScreenInstruction::ScrollUpAt(point, client_id) => {
                active_tab_and_connected_client_id!(
                    screen,
                    client_id,
                    |tab: &mut Tab, client_id: ClientId| tab
                        .handle_scrollwheel_up(&point, 3, client_id)
                );
                screen.render()?;
                screen.unblock_input();
            },
            ScreenInstruction::ScrollDown(client_id) => {
                active_tab_and_connected_client_id!(
                    screen,
                    client_id,
                    |tab: &mut Tab, client_id: ClientId| tab.scroll_active_terminal_down(client_id)
                );
                screen.render()?;
                screen.unblock_input();
            },
            ScreenInstruction::ScrollDownAt(point, client_id) => {
                active_tab_and_connected_client_id!(
                    screen,
                    client_id,
                    |tab: &mut Tab, client_id: ClientId| tab
                        .handle_scrollwheel_down(&point, 3, client_id)
                );
                screen.render()?;
                screen.unblock_input();
            },
            ScreenInstruction::ScrollToBottom(client_id) => {
                active_tab_and_connected_client_id!(
                    screen,
                    client_id,
                    |tab: &mut Tab, client_id: ClientId| tab
                        .scroll_active_terminal_to_bottom(client_id)
                );
                screen.render()?;
                screen.unblock_input();
            },
            ScreenInstruction::PageScrollUp(client_id) => {
                active_tab_and_connected_client_id!(
                    screen,
                    client_id,
                    |tab: &mut Tab, client_id: ClientId| tab
                        .scroll_active_terminal_up_page(client_id)
                );
                screen.render()?;
                screen.unblock_input();
            },
            ScreenInstruction::PageScrollDown(client_id) => {
                active_tab_and_connected_client_id!(
                    screen,
                    client_id,
                    |tab: &mut Tab, client_id: ClientId| tab
                        .scroll_active_terminal_down_page(client_id)
                );
                screen.render()?;
                screen.unblock_input();
            },
            ScreenInstruction::HalfPageScrollUp(client_id) => {
                active_tab_and_connected_client_id!(
                    screen,
                    client_id,
                    |tab: &mut Tab, client_id: ClientId| tab
                        .scroll_active_terminal_up_half_page(client_id)
                );
                screen.render()?;
                screen.unblock_input();
            },
            ScreenInstruction::HalfPageScrollDown(client_id) => {
                active_tab_and_connected_client_id!(
                    screen,
                    client_id,
                    |tab: &mut Tab, client_id: ClientId| tab
                        .scroll_active_terminal_down_half_page(client_id)
                );
                screen.render()?;
                screen.unblock_input();
            },
            ScreenInstruction::ClearScroll(client_id) => {
                active_tab_and_connected_client_id!(
                    screen,
                    client_id,
                    |tab: &mut Tab, client_id: ClientId| tab
                        .clear_active_terminal_scroll(client_id)
                );
                screen.render()?;
                screen.unblock_input();
            },
            ScreenInstruction::CloseFocusedPane(client_id) => {
                active_tab_and_connected_client_id!(
                    screen,
                    client_id,
                    |tab: &mut Tab, client_id: ClientId| tab.close_focused_pane(client_id)
                );
                screen.update_tabs()?;
                screen.render()?;
                screen.unblock_input();
            },
            ScreenInstruction::SetSelectable(id, selectable, tab_index) => {
                screen.get_indexed_tab_mut(tab_index).map_or_else(
                    || {
                        log::warn!(
                            "Tab index #{} not found, could not set selectable for plugin #{:?}.",
                            tab_index,
                            id
                        )
                    },
                    |tab| tab.set_pane_selectable(id, selectable),
                );

                screen.render()?;
            },
            ScreenInstruction::ClosePane(id, client_id) => {
                match client_id {
                    Some(client_id) => {
                        active_tab!(screen, client_id, |tab: &mut Tab| tab.close_pane(id, false));
                    },
                    None => {
                        for tab in screen.tabs.values_mut() {
                            if tab.get_all_pane_ids().contains(&id) {
                                tab.close_pane(id, false);
                                break;
                            }
                        }
                    },
                }
                screen.update_tabs()?;
                screen.unblock_input();
            },
            ScreenInstruction::UpdatePaneName(c, client_id) => {
                active_tab_and_connected_client_id!(
                    screen,
                    client_id,
                    |tab: &mut Tab, client_id: ClientId| tab.update_active_pane_name(c, client_id)
                );
                screen.render()?;
                screen.unblock_input();
            },
            ScreenInstruction::UndoRenamePane(client_id) => {
                active_tab_and_connected_client_id!(
                    screen,
                    client_id,
                    |tab: &mut Tab, client_id: ClientId| tab.undo_active_rename_pane(client_id)
                );
                screen.render()?;
                screen.unblock_input();
            },
            ScreenInstruction::ToggleActiveTerminalFullscreen(client_id) => {
                active_tab_and_connected_client_id!(
                    screen,
                    client_id,
                    |tab: &mut Tab, client_id: ClientId| tab
                        .toggle_active_pane_fullscreen(client_id)
                );
                screen.update_tabs()?;
                screen.render()?;
                screen.unblock_input();
            },
            ScreenInstruction::TogglePaneFrames => {
                screen.draw_pane_frames = !screen.draw_pane_frames;
                for tab in screen.tabs.values_mut() {
                    tab.set_pane_frames(screen.draw_pane_frames);
                }
                screen.render()?;
                screen.unblock_input();
            },
            ScreenInstruction::SwitchTabNext(client_id) => {
                screen.switch_tab_next(client_id)?;
                screen.unblock_input()?;
                screen.render()?;
            },
            ScreenInstruction::SwitchTabPrev(client_id) => {
                screen.switch_tab_prev(client_id)?;
                screen.unblock_input()?;
                screen.render()?;
            },
            ScreenInstruction::CloseTab(client_id) => {
                screen.close_tab(client_id)?;
                screen.unblock_input()?;
                screen.render()?;
            },
            ScreenInstruction::NewTab(layout, new_pane_pids, client_id) => {
                screen.new_tab(layout, new_pane_pids, client_id)?;
                screen.unblock_input()?;
                screen.render()?;
            },
            ScreenInstruction::GoToTab(tab_index, client_id) => {
                let client_id = if client_id.is_none() {
                    None
                } else if screen.active_tab_indices.contains_key(&client_id.unwrap()) {
                    client_id
                } else {
                    screen.active_tab_indices.keys().next().copied()
                };
                if let Some(client_id) = client_id {
                    screen.go_to_tab(tab_index as usize, client_id)?;
                    screen.unblock_input()?;
                    screen.render()?;
                }
            },
            ScreenInstruction::UpdateTabName(c, client_id) => {
                screen.update_active_tab_name(c, client_id)?;
                screen.unblock_input();
                screen.render()?;
            },
            ScreenInstruction::UndoRenameTab(client_id) => {
                screen.undo_active_rename_tab(client_id)?;
                screen.unblock_input();
                screen.render()?;
            },
            ScreenInstruction::TerminalResize(new_size) => {
                screen.resize_to_screen(new_size)?;
                screen.render()?;
            },
            ScreenInstruction::TerminalPixelDimensions(pixel_dimensions) => {
                screen.update_pixel_dimensions(pixel_dimensions);
            },
            ScreenInstruction::TerminalBackgroundColor(background_color_instruction) => {
                screen.update_terminal_background_color(background_color_instruction);
            },
            ScreenInstruction::TerminalForegroundColor(background_color_instruction) => {
                screen.update_terminal_foreground_color(background_color_instruction);
            },
            ScreenInstruction::TerminalColorRegisters(color_registers) => {
                screen.update_terminal_color_registers(color_registers);
            },
            ScreenInstruction::ChangeMode(mode_info, client_id) => {
                screen.change_mode(mode_info, client_id);
                screen.render()?;
                screen.unblock_input();
            },
            ScreenInstruction::ChangeModeForAllClients(mode_info) => {
                screen.change_mode_for_all_clients(mode_info);
                screen.render()?;
                screen.unblock_input();
            },
            ScreenInstruction::ToggleActiveSyncTab(client_id) => {
                active_tab_and_connected_client_id!(
                    screen,
                    client_id,
                    |tab: &mut Tab, _client_id: ClientId| tab.toggle_sync_panes_is_active()
                );
                screen.update_tabs()?;
                screen.render()?;
                screen.unblock_input();
            },
            ScreenInstruction::LeftClick(point, client_id) => {
                active_tab!(screen, client_id, |tab: &mut Tab| tab
                    .handle_left_click(&point, client_id));
                screen.update_tabs()?;
                screen.render()?;
                screen.unblock_input();
            },
            ScreenInstruction::RightClick(point, client_id) => {
                active_tab!(screen, client_id, |tab: &mut Tab| tab
                    .handle_right_click(&point, client_id));
                screen.update_tabs()?;
                screen.render()?;
                screen.unblock_input();
            },
            ScreenInstruction::MiddleClick(point, client_id) => {
                active_tab!(screen, client_id, |tab: &mut Tab| tab
                    .handle_middle_click(&point, client_id));
                screen.update_tabs()?;
                screen.render()?;
                screen.unblock_input();
            },
            ScreenInstruction::LeftMouseRelease(point, client_id) => {
                active_tab!(screen, client_id, |tab: &mut Tab| tab
                    .handle_left_mouse_release(&point, client_id));
                screen.render()?;
                screen.unblock_input();
            },
            ScreenInstruction::RightMouseRelease(point, client_id) => {
                active_tab!(screen, client_id, |tab: &mut Tab| tab
                    .handle_right_mouse_release(&point, client_id));
                screen.render()?;
            },
            ScreenInstruction::MiddleMouseRelease(point, client_id) => {
                active_tab!(screen, client_id, |tab: &mut Tab| tab
                    .handle_middle_mouse_release(&point, client_id));
                screen.render()?;
            },
            ScreenInstruction::MouseHoldLeft(point, client_id) => {
                active_tab!(screen, client_id, |tab: &mut Tab| {
                    tab.handle_mouse_hold_left(&point, client_id);
                });
                screen.render()?;
            },
            ScreenInstruction::MouseHoldRight(point, client_id) => {
                active_tab!(screen, client_id, |tab: &mut Tab| {
                    tab.handle_mouse_hold_right(&point, client_id);
                });
                screen.render()?;
            },
            ScreenInstruction::MouseHoldMiddle(point, client_id) => {
                active_tab!(screen, client_id, |tab: &mut Tab| {
                    tab.handle_mouse_hold_middle(&point, client_id);
                });
                screen.render()?;
            },
            ScreenInstruction::Copy(client_id) => {
                active_tab!(screen, client_id, |tab: &mut Tab| tab
                    .copy_selection(client_id));
                screen.render()?;
            },
            ScreenInstruction::Exit => {
                break;
            },
            ScreenInstruction::ToggleTab(client_id) => {
                screen.toggle_tab(client_id)?;
                screen.unblock_input()?;
                screen.render()?;
            },
            ScreenInstruction::AddClient(client_id) => {
                screen.add_client(client_id)?;
                screen.update_tabs()?;
                screen.render()?;
            },
            ScreenInstruction::RemoveClient(client_id) => {
                screen.remove_client(client_id)?;
                screen.render()?;
            },
            ScreenInstruction::AddOverlay(overlay, _client_id) => {
                screen.get_active_overlays_mut().pop();
                screen.get_active_overlays_mut().push(overlay);
                screen.unblock_input()?;
            },
            ScreenInstruction::RemoveOverlay(_client_id) => {
                screen.get_active_overlays_mut().pop();
                screen.render()?;
                screen.unblock_input()?;
            },
            ScreenInstruction::ConfirmPrompt(_client_id) => {
                let overlay = screen.get_active_overlays_mut().pop();
                let instruction = overlay.and_then(|o| o.prompt_confirm());
                if let Some(instruction) = instruction {
                    screen
                        .bus
                        .senders
                        .send_to_server(*instruction)
                        .context("failed to send message to server")
                        .context("failed to confirm prompt")?;
                }
                screen.unblock_input()?;
            },
            ScreenInstruction::DenyPrompt(_client_id) => {
                screen.get_active_overlays_mut().pop();
                screen.render()?;
                screen.unblock_input()?;
            },
            ScreenInstruction::UpdateSearch(c, client_id) => {
                active_tab_and_connected_client_id!(
                    screen,
                    client_id,
                    |tab: &mut Tab, client_id: ClientId| tab.update_search_term(c, client_id)
                );
                screen.render()?;
            },
            ScreenInstruction::SearchDown(client_id) => {
                active_tab_and_connected_client_id!(
                    screen,
                    client_id,
                    |tab: &mut Tab, client_id: ClientId| tab.search_down(client_id)
                );
                screen.render()?;
            },
            ScreenInstruction::SearchUp(client_id) => {
                active_tab_and_connected_client_id!(
                    screen,
                    client_id,
                    |tab: &mut Tab, client_id: ClientId| tab.search_up(client_id)
                );
                screen.render()?;
                screen.unblock_input();
            },
            ScreenInstruction::SearchToggleCaseSensitivity(client_id) => {
                active_tab_and_connected_client_id!(
                    screen,
                    client_id,
                    |tab: &mut Tab, client_id: ClientId| tab
                        .toggle_search_case_sensitivity(client_id)
                );
                screen.render()?;
                screen.unblock_input();
            },
            ScreenInstruction::SearchToggleWrap(client_id) => {
                active_tab_and_connected_client_id!(
                    screen,
                    client_id,
                    |tab: &mut Tab, client_id: ClientId| tab.toggle_search_wrap(client_id)
                );
                screen.render()?;
                screen.unblock_input();
            },
            ScreenInstruction::SearchToggleWholeWord(client_id) => {
                active_tab_and_connected_client_id!(
                    screen,
                    client_id,
                    |tab: &mut Tab, client_id: ClientId| tab.toggle_search_whole_words(client_id)
                );
                screen.render()?;
                screen.unblock_input();
            },
        }
    }
    Ok(())
}

#[path = "./unit/screen_tests.rs"]
#[cfg(test)]
mod screen_tests;<|MERGE_RESOLUTION|>--- conflicted
+++ resolved
@@ -759,7 +759,6 @@
         new_pids: Vec<RawFd>,
         client_id: ClientId,
     ) -> Result<()> {
-<<<<<<< HEAD
         let client_id = if self.get_active_tab(client_id).is_some() {
             client_id
         } else if let Some(first_client_id) = self.get_first_client_id() {
@@ -767,11 +766,7 @@
         } else {
             client_id
         };
-        let err_context = || format!("failed to create new tab for client {client_id:?}",);
-=======
         let err_context = || format!("failed to create new tab for client {client_id:?}");
->>>>>>> 917e9b2f
-
         let tab_index = self.get_new_tab_index();
         let position = self.tabs.len();
         let mut tab = Tab::new(
@@ -924,38 +919,15 @@
     }
 
     pub fn update_active_tab_name(&mut self, buf: Vec<u8>, client_id: ClientId) -> Result<()> {
-<<<<<<< HEAD
         let client_id = if self.get_active_tab(client_id).is_some() {
             Some(client_id)
-=======
-        let s = str::from_utf8(&buf)
-            .with_context(|| format!("failed to construct tab name from buf: {buf:?}"))?;
-        if let Some(active_tab) = self.get_active_tab_mut(client_id) {
-            match s {
-                "\0" => {
-                    active_tab.name = String::new();
-                },
-                "\u{007F}" | "\u{0008}" => {
-                    // delete and backspace keys
-                    active_tab.name.pop();
-                },
-                c => {
-                    // It only allows printable unicode
-                    if buf.iter().all(|u| matches!(u, 0x20..=0x7E)) {
-                        active_tab.name.push_str(c);
-                    }
-                },
-            }
-            self.update_tabs().with_context(|| {
-                format!("failed to update active tabs name for client id: {client_id:?}")
-            })
->>>>>>> 917e9b2f
         } else {
             self.get_first_client_id()
         };
         match client_id {
             Some(client_id) => {
-                let s = str::from_utf8(&buf).unwrap();
+                let s = str::from_utf8(&buf)
+                    .with_context(|| format!("failed to construct tab name from buf: {buf:?}"))?;
                 if let Some(active_tab) = self.get_active_tab_mut(client_id) {
                     match s {
                         "\0" => {
@@ -972,8 +944,9 @@
                             }
                         },
                     }
-                    self.update_tabs()
-                        .context("failed to update active tabs name for client id: {client_id:?}")
+                    self.update_tabs().with_context(|| {
+                        format!("failed to update active tabs name for client id: {client_id:?}")
+                    })
                 } else {
                     log::error!("Active tab not found for client id: {client_id:?}");
                     Ok(())
@@ -1206,31 +1179,24 @@
                 screen.render()?;
             },
             ScreenInstruction::TogglePaneEmbedOrFloating(client_id) => {
-<<<<<<< HEAD
                 active_tab_and_connected_client_id!(
                     screen,
                     client_id,
                     |tab: &mut Tab, client_id: ClientId| tab
                         .toggle_pane_embed_or_floating(client_id)
                 );
-                screen.unblock_input();
-=======
-                active_tab!(screen, client_id, |tab: &mut Tab| tab
-                    .toggle_pane_embed_or_floating(client_id));
-                screen.unblock_input()?;
->>>>>>> 917e9b2f
+                screen.unblock_input()?;
                 screen.update_tabs()?; // update tabs so that the ui indication will be send to the plugins
                 screen.render()?;
             },
             ScreenInstruction::ToggleFloatingPanes(client_id, default_shell) => {
-<<<<<<< HEAD
                 active_tab_and_connected_client_id!(
                     screen,
                     client_id,
                     |tab: &mut Tab, client_id: ClientId| tab
                         .toggle_floating_panes(client_id, default_shell)
                 );
-                screen.unblock_input();
+                screen.unblock_input()?;
                 screen.update_tabs()?; // update tabs so that the ui indication will be send to the plugins
                 screen.render()?;
             },
@@ -1240,7 +1206,7 @@
                     client_id,
                     |tab: &mut Tab, _client_id: ClientId| tab.show_floating_panes()
                 );
-                screen.unblock_input();
+                screen.unblock_input()?;
                 screen.update_tabs()?; // update tabs so that the ui indication will be send to the plugins
                 screen.render()?;
             },
@@ -1250,44 +1216,27 @@
                     client_id,
                     |tab: &mut Tab, _client_id: ClientId| tab.hide_floating_panes()
                 );
-                screen.unblock_input();
-=======
-                active_tab!(screen, client_id, |tab: &mut Tab| tab
-                    .toggle_floating_panes(client_id, default_shell));
-                screen.unblock_input()?;
->>>>>>> 917e9b2f
+                screen.unblock_input()?;
                 screen.update_tabs()?; // update tabs so that the ui indication will be send to the plugins
                 screen.render()?;
             },
             ScreenInstruction::HorizontalSplit(pid, client_id) => {
-<<<<<<< HEAD
                 active_tab_and_connected_client_id!(
                     screen,
                     client_id,
                     |tab: &mut Tab, client_id: ClientId| tab.horizontal_split(pid, client_id)
                 );
-                screen.unblock_input();
-=======
-                active_tab!(screen, client_id, |tab: &mut Tab| tab
-                    .horizontal_split(pid, client_id));
-                screen.unblock_input()?;
->>>>>>> 917e9b2f
+                screen.unblock_input()?;
                 screen.update_tabs()?;
                 screen.render()?;
             },
             ScreenInstruction::VerticalSplit(pid, client_id) => {
-<<<<<<< HEAD
                 active_tab_and_connected_client_id!(
                     screen,
                     client_id,
                     |tab: &mut Tab, client_id: ClientId| tab.vertical_split(pid, client_id)
                 );
-                screen.unblock_input();
-=======
-                active_tab!(screen, client_id, |tab: &mut Tab| tab
-                    .vertical_split(pid, client_id));
-                screen.unblock_input()?;
->>>>>>> 917e9b2f
+                screen.unblock_input()?;
                 screen.update_tabs()?;
                 screen.render()?;
             },
@@ -1309,7 +1258,7 @@
                     client_id,
                     |tab: &mut Tab, client_id: ClientId| tab.resize_left(client_id)
                 );
-                screen.unblock_input();
+                screen.unblock_input()?;
                 screen.render()?;
             },
             ScreenInstruction::ResizeRight(client_id) => {
@@ -1318,7 +1267,7 @@
                     client_id,
                     |tab: &mut Tab, client_id: ClientId| tab.resize_right(client_id)
                 );
-                screen.unblock_input();
+                screen.unblock_input()?;
                 screen.render()?;
             },
             ScreenInstruction::ResizeDown(client_id) => {
@@ -1327,7 +1276,7 @@
                     client_id,
                     |tab: &mut Tab, client_id: ClientId| tab.resize_down(client_id)
                 );
-                screen.unblock_input();
+                screen.unblock_input()?;
                 screen.render()?;
             },
             ScreenInstruction::ResizeUp(client_id) => {
@@ -1336,7 +1285,7 @@
                     client_id,
                     |tab: &mut Tab, client_id: ClientId| tab.resize_up(client_id)
                 );
-                screen.unblock_input();
+                screen.unblock_input()?;
                 screen.render()?;
             },
             ScreenInstruction::ResizeIncrease(client_id) => {
@@ -1345,7 +1294,7 @@
                     client_id,
                     |tab: &mut Tab, client_id: ClientId| tab.resize_increase(client_id)
                 );
-                screen.unblock_input();
+                screen.unblock_input()?;
                 screen.render()?;
             },
             ScreenInstruction::ResizeDecrease(client_id) => {
@@ -1354,7 +1303,7 @@
                     client_id,
                     |tab: &mut Tab, client_id: ClientId| tab.resize_decrease(client_id)
                 );
-                screen.unblock_input();
+                screen.unblock_input()?;
                 screen.render()?;
             },
             ScreenInstruction::SwitchFocus(client_id) => {
@@ -1363,7 +1312,7 @@
                     client_id,
                     |tab: &mut Tab, client_id: ClientId| tab.focus_next_pane(client_id)
                 );
-                screen.unblock_input();
+                screen.unblock_input()?;
                 screen.render()?;
             },
             ScreenInstruction::FocusNextPane(client_id) => {
@@ -1373,7 +1322,7 @@
                     |tab: &mut Tab, client_id: ClientId| tab.focus_next_pane(client_id)
                 );
                 screen.render()?;
-                screen.unblock_input();
+                screen.unblock_input()?;
             },
             ScreenInstruction::FocusPreviousPane(client_id) => {
                 active_tab_and_connected_client_id!(
@@ -1382,7 +1331,7 @@
                     |tab: &mut Tab, client_id: ClientId| tab.focus_previous_pane(client_id)
                 );
                 screen.render()?;
-                screen.unblock_input();
+                screen.unblock_input()?;
             },
             ScreenInstruction::MoveFocusLeft(client_id) => {
                 active_tab_and_connected_client_id!(
@@ -1391,7 +1340,7 @@
                     |tab: &mut Tab, client_id: ClientId| tab.move_focus_left(client_id)
                 );
                 screen.render()?;
-                screen.unblock_input();
+                screen.unblock_input()?;
             },
             ScreenInstruction::MoveFocusLeftOrPreviousTab(client_id) => {
                 screen.move_focus_left_or_previous_tab(client_id)?;
@@ -1405,7 +1354,7 @@
                     |tab: &mut Tab, client_id: ClientId| tab.move_focus_down(client_id)
                 );
                 screen.render()?;
-                screen.unblock_input();
+                screen.unblock_input()?;
             },
             ScreenInstruction::MoveFocusRight(client_id) => {
                 active_tab_and_connected_client_id!(
@@ -1414,7 +1363,7 @@
                     |tab: &mut Tab, client_id: ClientId| tab.move_focus_right(client_id)
                 );
                 screen.render()?;
-                screen.unblock_input();
+                screen.unblock_input()?;
             },
             ScreenInstruction::MoveFocusRightOrNextTab(client_id) => {
                 screen.move_focus_right_or_next_tab(client_id)?;
@@ -1428,7 +1377,7 @@
                     |tab: &mut Tab, client_id: ClientId| tab.move_focus_up(client_id)
                 );
                 screen.render()?;
-                screen.unblock_input();
+                screen.unblock_input()?;
             },
             ScreenInstruction::DumpScreen(file, client_id) => {
                 active_tab_and_connected_client_id!(
@@ -1438,7 +1387,7 @@
                         .dump_active_terminal_screen(Some(file.to_string()), client_id)
                 );
                 screen.render()?;
-                screen.unblock_input();
+                screen.unblock_input()?;
             },
             ScreenInstruction::EditScrollback(client_id) => {
                 active_tab_and_connected_client_id!(
@@ -1454,7 +1403,7 @@
                     client_id,
                     |tab: &mut Tab, client_id: ClientId| tab.scroll_active_terminal_up(client_id)
                 );
-                screen.unblock_input();
+                screen.unblock_input()?;
                 screen.render()?;
             },
             ScreenInstruction::MovePane(client_id) => {
@@ -1464,7 +1413,7 @@
                     |tab: &mut Tab, client_id: ClientId| tab.move_active_pane(client_id)
                 );
                 screen.render()?;
-                screen.unblock_input();
+                screen.unblock_input()?;
             },
             ScreenInstruction::MovePaneDown(client_id) => {
                 active_tab_and_connected_client_id!(
@@ -1473,7 +1422,7 @@
                     |tab: &mut Tab, client_id: ClientId| tab.move_active_pane_down(client_id)
                 );
                 screen.render()?;
-                screen.unblock_input();
+                screen.unblock_input()?;
             },
             ScreenInstruction::MovePaneUp(client_id) => {
                 active_tab_and_connected_client_id!(
@@ -1482,7 +1431,7 @@
                     |tab: &mut Tab, client_id: ClientId| tab.move_active_pane_up(client_id)
                 );
                 screen.render()?;
-                screen.unblock_input();
+                screen.unblock_input()?;
             },
             ScreenInstruction::MovePaneRight(client_id) => {
                 active_tab_and_connected_client_id!(
@@ -1491,7 +1440,7 @@
                     |tab: &mut Tab, client_id: ClientId| tab.move_active_pane_right(client_id)
                 );
                 screen.render()?;
-                screen.unblock_input();
+                screen.unblock_input()?;
             },
             ScreenInstruction::MovePaneLeft(client_id) => {
                 active_tab_and_connected_client_id!(
@@ -1500,7 +1449,7 @@
                     |tab: &mut Tab, client_id: ClientId| tab.move_active_pane_left(client_id)
                 );
                 screen.render()?;
-                screen.unblock_input();
+                screen.unblock_input()?;
             },
             ScreenInstruction::ScrollUpAt(point, client_id) => {
                 active_tab_and_connected_client_id!(
@@ -1510,7 +1459,7 @@
                         .handle_scrollwheel_up(&point, 3, client_id)
                 );
                 screen.render()?;
-                screen.unblock_input();
+                screen.unblock_input()?;
             },
             ScreenInstruction::ScrollDown(client_id) => {
                 active_tab_and_connected_client_id!(
@@ -1519,7 +1468,7 @@
                     |tab: &mut Tab, client_id: ClientId| tab.scroll_active_terminal_down(client_id)
                 );
                 screen.render()?;
-                screen.unblock_input();
+                screen.unblock_input()?;
             },
             ScreenInstruction::ScrollDownAt(point, client_id) => {
                 active_tab_and_connected_client_id!(
@@ -1529,7 +1478,7 @@
                         .handle_scrollwheel_down(&point, 3, client_id)
                 );
                 screen.render()?;
-                screen.unblock_input();
+                screen.unblock_input()?;
             },
             ScreenInstruction::ScrollToBottom(client_id) => {
                 active_tab_and_connected_client_id!(
@@ -1539,7 +1488,7 @@
                         .scroll_active_terminal_to_bottom(client_id)
                 );
                 screen.render()?;
-                screen.unblock_input();
+                screen.unblock_input()?;
             },
             ScreenInstruction::PageScrollUp(client_id) => {
                 active_tab_and_connected_client_id!(
@@ -1549,7 +1498,7 @@
                         .scroll_active_terminal_up_page(client_id)
                 );
                 screen.render()?;
-                screen.unblock_input();
+                screen.unblock_input()?;
             },
             ScreenInstruction::PageScrollDown(client_id) => {
                 active_tab_and_connected_client_id!(
@@ -1559,7 +1508,7 @@
                         .scroll_active_terminal_down_page(client_id)
                 );
                 screen.render()?;
-                screen.unblock_input();
+                screen.unblock_input()?;
             },
             ScreenInstruction::HalfPageScrollUp(client_id) => {
                 active_tab_and_connected_client_id!(
@@ -1569,7 +1518,7 @@
                         .scroll_active_terminal_up_half_page(client_id)
                 );
                 screen.render()?;
-                screen.unblock_input();
+                screen.unblock_input()?;
             },
             ScreenInstruction::HalfPageScrollDown(client_id) => {
                 active_tab_and_connected_client_id!(
@@ -1579,7 +1528,7 @@
                         .scroll_active_terminal_down_half_page(client_id)
                 );
                 screen.render()?;
-                screen.unblock_input();
+                screen.unblock_input()?;
             },
             ScreenInstruction::ClearScroll(client_id) => {
                 active_tab_and_connected_client_id!(
@@ -1589,7 +1538,7 @@
                         .clear_active_terminal_scroll(client_id)
                 );
                 screen.render()?;
-                screen.unblock_input();
+                screen.unblock_input()?;
             },
             ScreenInstruction::CloseFocusedPane(client_id) => {
                 active_tab_and_connected_client_id!(
@@ -1599,7 +1548,7 @@
                 );
                 screen.update_tabs()?;
                 screen.render()?;
-                screen.unblock_input();
+                screen.unblock_input()?;
             },
             ScreenInstruction::SetSelectable(id, selectable, tab_index) => {
                 screen.get_indexed_tab_mut(tab_index).map_or_else(
@@ -1630,7 +1579,7 @@
                     },
                 }
                 screen.update_tabs()?;
-                screen.unblock_input();
+                screen.unblock_input()?;
             },
             ScreenInstruction::UpdatePaneName(c, client_id) => {
                 active_tab_and_connected_client_id!(
@@ -1639,7 +1588,7 @@
                     |tab: &mut Tab, client_id: ClientId| tab.update_active_pane_name(c, client_id)
                 );
                 screen.render()?;
-                screen.unblock_input();
+                screen.unblock_input()?;
             },
             ScreenInstruction::UndoRenamePane(client_id) => {
                 active_tab_and_connected_client_id!(
@@ -1648,7 +1597,7 @@
                     |tab: &mut Tab, client_id: ClientId| tab.undo_active_rename_pane(client_id)
                 );
                 screen.render()?;
-                screen.unblock_input();
+                screen.unblock_input()?;
             },
             ScreenInstruction::ToggleActiveTerminalFullscreen(client_id) => {
                 active_tab_and_connected_client_id!(
@@ -1659,7 +1608,7 @@
                 );
                 screen.update_tabs()?;
                 screen.render()?;
-                screen.unblock_input();
+                screen.unblock_input()?;
             },
             ScreenInstruction::TogglePaneFrames => {
                 screen.draw_pane_frames = !screen.draw_pane_frames;
@@ -1667,7 +1616,7 @@
                     tab.set_pane_frames(screen.draw_pane_frames);
                 }
                 screen.render()?;
-                screen.unblock_input();
+                screen.unblock_input()?;
             },
             ScreenInstruction::SwitchTabNext(client_id) => {
                 screen.switch_tab_next(client_id)?;
@@ -1705,12 +1654,12 @@
             },
             ScreenInstruction::UpdateTabName(c, client_id) => {
                 screen.update_active_tab_name(c, client_id)?;
-                screen.unblock_input();
+                screen.unblock_input()?;
                 screen.render()?;
             },
             ScreenInstruction::UndoRenameTab(client_id) => {
                 screen.undo_active_rename_tab(client_id)?;
-                screen.unblock_input();
+                screen.unblock_input()?;
                 screen.render()?;
             },
             ScreenInstruction::TerminalResize(new_size) => {
@@ -1732,12 +1681,12 @@
             ScreenInstruction::ChangeMode(mode_info, client_id) => {
                 screen.change_mode(mode_info, client_id);
                 screen.render()?;
-                screen.unblock_input();
+                screen.unblock_input()?;
             },
             ScreenInstruction::ChangeModeForAllClients(mode_info) => {
                 screen.change_mode_for_all_clients(mode_info);
                 screen.render()?;
-                screen.unblock_input();
+                screen.unblock_input()?;
             },
             ScreenInstruction::ToggleActiveSyncTab(client_id) => {
                 active_tab_and_connected_client_id!(
@@ -1747,34 +1696,34 @@
                 );
                 screen.update_tabs()?;
                 screen.render()?;
-                screen.unblock_input();
+                screen.unblock_input()?;
             },
             ScreenInstruction::LeftClick(point, client_id) => {
                 active_tab!(screen, client_id, |tab: &mut Tab| tab
                     .handle_left_click(&point, client_id));
                 screen.update_tabs()?;
                 screen.render()?;
-                screen.unblock_input();
+                screen.unblock_input()?;
             },
             ScreenInstruction::RightClick(point, client_id) => {
                 active_tab!(screen, client_id, |tab: &mut Tab| tab
                     .handle_right_click(&point, client_id));
                 screen.update_tabs()?;
                 screen.render()?;
-                screen.unblock_input();
+                screen.unblock_input()?;
             },
             ScreenInstruction::MiddleClick(point, client_id) => {
                 active_tab!(screen, client_id, |tab: &mut Tab| tab
                     .handle_middle_click(&point, client_id));
                 screen.update_tabs()?;
                 screen.render()?;
-                screen.unblock_input();
+                screen.unblock_input()?;
             },
             ScreenInstruction::LeftMouseRelease(point, client_id) => {
                 active_tab!(screen, client_id, |tab: &mut Tab| tab
                     .handle_left_mouse_release(&point, client_id));
                 screen.render()?;
-                screen.unblock_input();
+                screen.unblock_input()?;
             },
             ScreenInstruction::RightMouseRelease(point, client_id) => {
                 active_tab!(screen, client_id, |tab: &mut Tab| tab
@@ -1877,7 +1826,7 @@
                     |tab: &mut Tab, client_id: ClientId| tab.search_up(client_id)
                 );
                 screen.render()?;
-                screen.unblock_input();
+                screen.unblock_input()?;
             },
             ScreenInstruction::SearchToggleCaseSensitivity(client_id) => {
                 active_tab_and_connected_client_id!(
@@ -1887,7 +1836,7 @@
                         .toggle_search_case_sensitivity(client_id)
                 );
                 screen.render()?;
-                screen.unblock_input();
+                screen.unblock_input()?;
             },
             ScreenInstruction::SearchToggleWrap(client_id) => {
                 active_tab_and_connected_client_id!(
@@ -1896,7 +1845,7 @@
                     |tab: &mut Tab, client_id: ClientId| tab.toggle_search_wrap(client_id)
                 );
                 screen.render()?;
-                screen.unblock_input();
+                screen.unblock_input()?;
             },
             ScreenInstruction::SearchToggleWholeWord(client_id) => {
                 active_tab_and_connected_client_id!(
@@ -1905,7 +1854,7 @@
                     |tab: &mut Tab, client_id: ClientId| tab.toggle_search_whole_words(client_id)
                 );
                 screen.render()?;
-                screen.unblock_input();
+                screen.unblock_input()?;
             },
         }
     }
