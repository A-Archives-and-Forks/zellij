[package]
name = "zellij-server"
version = "0.16.0"
authors = ["Kunal Mohan <kunalmohan99@gmail.com>"]
edition = "2018"
description = "The server-side library for Zellij"
license = "MIT"

# See more keys and their definitions at https://doc.rust-lang.org/cargo/reference/manifest.html

[dependencies]
ansi_term = "0.12.1"
async-trait = "0.1.50"
base64 = "0.13.0"
daemonize = "0.4.1"
serde_json = "1.0"
unicode-width = "0.1.8"
wasmer = "1.0.0"
wasmer-wasi = "1.0.0"
cassowary = "0.3.0"
<<<<<<< HEAD
zellij-utils = { path = "../zellij-utils/", version = "0.15.0" }
log = "0.4.14"
typetag = "0.1.7"
chrono = "0.4.19"
=======
zellij-utils = { path = "../zellij-utils/", version = "0.16.0" }
>>>>>>> 105ae616

[dev-dependencies]
insta = "1.6.0"
<|MERGE_RESOLUTION|>--- conflicted
+++ resolved
@@ -18,14 +18,11 @@
 wasmer = "1.0.0"
 wasmer-wasi = "1.0.0"
 cassowary = "0.3.0"
-<<<<<<< HEAD
-zellij-utils = { path = "../zellij-utils/", version = "0.15.0" }
+zellij-utils = { path = "../zellij-utils/", version = "0.16.0" }
 log = "0.4.14"
 typetag = "0.1.7"
 chrono = "0.4.19"
-=======
-zellij-utils = { path = "../zellij-utils/", version = "0.16.0" }
->>>>>>> 105ae616
+
 
 [dev-dependencies]
 insta = "1.6.0"
